[tox]
envlist = flake8, py36

[testenv]
commands = pytest
deps =
    pytest==3.9.2
    mock==2.0.0
    anymarkup==0.7.0

[testenv:flake8]
<<<<<<< HEAD
commands = flake8 utils reconcile tools
=======
commands = flake8 utils reconcile e2e_tests
>>>>>>> 3a713972
deps = flake8==3.5.0<|MERGE_RESOLUTION|>--- conflicted
+++ resolved
@@ -9,9 +9,5 @@
     anymarkup==0.7.0
 
 [testenv:flake8]
-<<<<<<< HEAD
-commands = flake8 utils reconcile tools
-=======
-commands = flake8 utils reconcile e2e_tests
->>>>>>> 3a713972
+commands = flake8 utils reconcile tools e2e_tests
 deps = flake8==3.5.0