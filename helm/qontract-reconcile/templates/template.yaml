---
apiVersion: v1
kind: Template
metadata:
  name: qontract-reconcile
objects:
{{- range $i, $integration := .Values.integrations }}
{{- $logs := $integration.logs | default dict -}}
{{- range $shard := $integration.shard_specs }}
- apiVersion: apps/v1
  {{- if $integration.cache }}
  kind: StatefulSet
  {{- else }}
  kind: Deployment
  {{- end }}
  metadata:
    labels:
      app: qontract-reconcile-{{ $integration.name }}
    annotations:
      ignore-check.kube-linter.io/minimum-three-replicas: "qontract-reconcile integrations are sharded and not replicated"
      ignore-check.kube-linter.io/no-readiness-probe: "qontract-reconcile integrations are not getting traffic"
      ignore-check.kube-linter.io/no-liveness-probe: "qontract-reconcile integrations are monitored for being stuck"
    name: qontract-reconcile-{{ $integration.name }}{{ $shard.shard_name_suffix }}
  spec:
    {{- if $integration.cache }}
    volumeClaimTemplates:
    - metadata:
        name: cache
      spec:
        accessModes: [ "ReadWriteOnce" ]
        storageClassName: gp2
        resources:
          requests:
            storage: {{ default "1Gi" $integration.storage }}
    {{- end }}
    revisionHistoryLimit: 50
    {{- if and ($shard.shard_spec_overrides) ($shard.shard_spec_overrides.disabled) }}
    replicas: 0
    {{- else }}
    replicas: 1
    {{- end }}
    selector:
      matchLabels:
        app: qontract-reconcile-{{ $integration.name }}
    template:
      metadata:
        labels:
          app: qontract-reconcile-{{ $integration.name }}
          component: qontract-reconcile
      spec:
        serviceAccountName: qontract-reconcile
        initContainers:
        {{- if $integration.internalCertificates }}
        - name: internal-certificates
          image: ${INTERNAL_CERTIFICATES_IMAGE}:${INTERNAL_CERTIFICATES_IMAGE_TAG}
          imagePullPolicy: ${INTERNAL_CERTIFICATES_IMAGE_PULL_POLICY}
          command: ["/bin/sh", "-c"]
          args:
          - |
            cp -r /etc/pki/. /tmp/etc-pki/
          volumeMounts:
          - name: internal-certificates
            mountPath: /tmp/etc-pki/
          resources:
            requests:
              memory: 10Mi
              cpu: 15m
            limits:
              memory: 20Mi
              cpu: 25m
        {{- end }}
        - name: config
          image: ${BUSYBOX_IMAGE}:${BUSYBOX_IMAGE_TAG}
          imagePullPolicy: ${BUSYBOX_IMAGE_PULL_POLICY}
          resources:
            requests:
              memory: 10Mi
              cpu: 15m
            limits:
              memory: 20Mi
              cpu: 25m
          env:
          {{- if $logs.slack }}
          - name: SLACK_WEBHOOK_URL
            valueFrom:
              secretKeyRef:
                key: slack.webhook_url
                name: app-interface
          {{- if $integration.trigger }}
          - name: SLACK_CHANNEL
            value: ${SLACK_CHANNEL_TRIGGER}
          {{- else }}
          - name: SLACK_CHANNEL
            value: ${SLACK_CHANNEL}
          {{- end }}
          - name: SLACK_ICON_EMOJI
            value: ${SLACK_ICON_EMOJI}
          {{- end }}
          {{- if $logs.googleChat }}

          {{- /*
          "*-triggers" integrations will be sent to a seperate GChat channel as
          they are much noisier than other integrations
          */}}

          {{- if $integration.trigger }}
          - name: GOOGLE_CHAT_WEBHOOK_URL
            valueFrom:
              secretKeyRef:
                key: google_chat.triggers_url
                name: app-interface
          {{- else }}
          - name: GOOGLE_CHAT_WEBHOOK_URL
            valueFrom:
              secretKeyRef:
                key: google_chat.webhook_url
                name: app-interface
          {{- end }}
          - name: POD_NAME
            valueFrom:
              fieldRef:
                fieldPath: metadata.name
          {{- end }}
          - name: LOG_GROUP_NAME
            valueFrom:
              secretKeyRef:
                name: ${CLOUDWATCH_SECRET}
                key: log_group_name
          command: ["/bin/sh", "-c"]
          args:
          - |
            # generate fluent.conf
            cat > /fluentd/etc/fluent.conf <<EOF
            <source>
              @type tail
              path /fluentd/log/integration.log
              read_from_head true
              pos_file /fluentd/log/integration.log.pos
              tag integration
              <parse>
                @type none
              </parse>
            </source>

            <filter integration>
              @type grep
              <exclude>
                key message
                pattern /using gql endpoint/
              </exclude>
            </filter>

            <filter integration>
              @type grep
              <exclude>
                key message
                pattern /Certificate did not match expected hostname/
              </exclude>
            </filter>

            <match integration>
              @type copy
              {{- if $logs.slack }}
              <store>
                @type slack
                webhook_url ${SLACK_WEBHOOK_URL}
                {{- if $integration.trigger }}
                channel ${SLACK_CHANNEL_TRIGGER}
                {{- else }}
                channel ${SLACK_CHANNEL}
                {{- end }}
                icon_emoji ${SLACK_ICON_EMOJI}
                username sd-app-sre-bot
                flush_interval 10s
                message "\`\`\`[{{ $integration.name }}] %s\`\`\`"
              </store>
              {{- end }}
              {{- if $logs.googleChat }}
              <store>
                @type teams
                webhook_url "${GOOGLE_CHAT_WEBHOOK_URL}&threadKey=${POD_NAME}"
                text "<%= Time.at(time) %> [${POD_NAME}] <%= record['message'] %>\n\n"
                buffered true
                <buffer>
                  @type file
                  path /fluentd/buffer

                  flush_mode interval
                  flush_interval 15s
                  flush_at_shutdown true

                  retry_max_times 5
                  retry_wait 30

                  disable_chunk_backup true
                </buffer>
              </store>
              {{- end }}
              <store>
                @type cloudwatch_logs
                log_group_name ${LOG_GROUP_NAME}
                log_stream_name {{ $integration.name }}
                auto_create_stream true
              </store>
            </match>
            EOF
          volumeMounts:
          - name: fluentd-config
            mountPath: /fluentd/etc/
        containers:
        - name: int
          {{- if and ($shard.shard_spec_overrides) ($shard.shard_spec_overrides.image_ref) }}
          image: ${IMAGE}:{{$shard.shard_spec_overrides.image_ref }}
          {{- else if $integration.imageRef}}
          image: ${IMAGE}:{{$integration.imageRef}}
          {{- else }}
          image: ${IMAGE}:${IMAGE_TAG}
          {{- end }}
          ports:
            - name: http
              containerPort: 9090
          env:
          {{- if $shard.shard_id }}
          - name: SHARDS
            value: "{{ $shard.shards }}"
          - name: SHARD_ID
            value: "{{ $shard.shard_id }}"
          {{- end }}
          {{- if $shard.shard_key }}
          - name: SHARD_KEY
            value: "{{ $shard.shard_key }}"
          {{- end }}
          - name: DRY_RUN
            value: ${DRY_RUN}
          {{- if eq $integration.name "integrations-manager" }}
          - name: MANAGER_DRY_RUN
            value: ${MANAGER_DRY_RUN}
          - name: INTEGRATIONS_MANAGER_UPSTREAM
            value: "${INTEGRATIONS_MANAGER_UPSTREAM}"
          - name: INTEGRATIONS_MANAGER_IMAGE
            value: "${INTEGRATIONS_MANAGER_IMAGE}"
          {{- end }}
          - name: INTEGRATION_NAME
            value: {{ $integration.name }}
          {{- with $shard.extra_args }}
          - name: INTEGRATION_EXTRA_ARGS
            value: "{{ $shard.extra_args }}"
          {{- end }}
          - name: SLEEP_DURATION_SECS
            {{- if $integration.sleepDurationSecs }}
            value: {{ "${" }}{{ $integration.name | upper | replace "-" "_" }}_SLEEP_DURATION_SECS{{ "}" }}
            {{- else }}
            value: ${SLEEP_DURATION_SECS}
            {{- end }}
          - name: GITHUB_API
            valueFrom:
              configMapKeyRef:
                name: app-interface
                key: GITHUB_API
          - name: SENTRY_DSN
            valueFrom:
              configMapKeyRef:
                name: app-interface
                key: SENTRY_DSN
          - name: LOG_FILE
            value: "${LOG_FILE}"
          {{- if $integration.state }}
          - name: APP_INTERFACE_STATE_BUCKET
            valueFrom:
              secretKeyRef:
                name: app-interface
                key: aws.s3.bucket
          - name: APP_INTERFACE_STATE_BUCKET_ACCOUNT
            value: "${APP_INTERFACE_STATE_BUCKET_ACCOUNT}"
          {{- end }}
          {{- if not $integration.disableUnleash }}
          - name: UNLEASH_API_URL
            valueFrom:
              secretKeyRef:
                name: unleash
                key: API_URL
          - name: UNLEASH_CLIENT_ACCESS_TOKEN
            valueFrom:
              secretKeyRef:
                name: unleash
                key: CLIENT_ACCESS_TOKEN
          {{- end }}
          - name: SLOW_OC_RECONCILE_THRESHOLD
            value: "${SLOW_OC_RECONCILE_THRESHOLD}"
          - name: LOG_SLOW_OC_RECONCILE
            value: "${LOG_SLOW_OC_RECONCILE}"
          - name: USE_NATIVE_CLIENT
            value: "${USE_NATIVE_CLIENT}"
          - name: KUBE_SA_TOKEN_PATH
            value: "${KUBE_SA_TOKEN_MOUNT_PATH}/${KUBE_SA_TOKEN_FILENAME}"
          {{- if $integration.environmentAware }}
          - name: ENVIRONMENT_NAME
            value: "${ENVIRONMENT_NAME}"
          - name: IMAGE
            value: "${IMAGE}"
          - name: IMAGE_TAG
            value: "${IMAGE_TAG}"
          - name: BUSYBOX_IMAGE
            value: "${BUSYBOX_IMAGE}"
          - name: BUSYBOX_IMAGE_TAG
            value: "${BUSYBOX_IMAGE_TAG}"
          - name: BUSYBOX_IMAGE_PULL_POLICY
            value: "${BUSYBOX_IMAGE_PULL_POLICY}"
          - name: FLUENTD_IMAGE
            value: "${FLUENTD_IMAGE}"
          - name: FLUENTD_IMAGE_TAG
            value: "${FLUENTD_IMAGE_TAG}"
          - name: FLUENTD_IMAGE_PULL_POLICY
            value: "${FLUENTD_IMAGE_PULL_POLICY}"
          - name: CLOUDWATCH_SECRET
            value: "${CLOUDWATCH_SECRET}"
          - name: INTERNAL_CERTIFICATES_IMAGE
            value: "${INTERNAL_CERTIFICATES_IMAGE}"
          - name: INTERNAL_CERTIFICATES_IMAGE_TAG
            value: "${INTERNAL_CERTIFICATES_IMAGE_TAG}"
          - name: INTERNAL_CERTIFICATES_IMAGE_PULL_POLICY
            value: "${INTERNAL_CERTIFICATES_IMAGE_PULL_POLICY}"
          {{- end }}
          {{- with $integration.extraEnv }}
          {{- range $i, $env := . }}
          {{- if $env.secretKey }}
          - name: {{ $env.secretKey }}
            valueFrom:
              secretKeyRef:
                name: {{ $env.secretName }}
                key: {{ $env.secretKey }}
          {{- end }}
          {{- if $env.name }}
          - name: {{ $env.name }}
            value: {{ $env.value }}
          {{- end }}
          {{- end }}
          {{- end }}

          {{- if and ($shard.shard_spec_overrides) ($shard.shard_spec_overrides.resources) }}
          resources:
            {{- if $shard.shard_spec_overrides.resources.limits }}
            limits:
              {{- if $shard.shard_spec_overrides.resources.limits.cpu }}
              cpu: {{ $shard.shard_spec_overrides.resources.limits.cpu }}
              {{- end }}
              {{- if $shard.shard_spec_overrides.resources.limits.memory }}
              memory: {{ $shard.shard_spec_overrides.resources.limits.memory }}
              {{- end }}
            {{- end }}
            {{- if $shard.shard_spec_overrides.resources.requests }}
            requests:
              {{- if $shard.shard_spec_overrides.resources.requests.cpu }}
              cpu: {{ $shard.shard_spec_overrides.resources.requests.cpu }}
              {{- end }}
              {{- if $shard.shard_spec_overrides.resources.requests.memory }}
              memory: {{$shard.shard_spec_overrides.resources.requests.memory }}
              {{- end }}
            {{- end }}
          {{- else if $integration.resources }}
          resources:
            {{- if $integration.resources.limits }}
            limits:
              {{- if $integration.resources.limits.cpu }}
              cpu: {{ "${" }}{{ $integration.name | upper | replace "-" "_" }}_CPU_LIMIT{{ "}" }}
              {{- end }}
              {{- if $integration.resources.limits.memory }}
              memory: {{ "${" }}{{ $integration.name | upper | replace "-" "_" }}_MEMORY_LIMIT{{ "}" }}
              {{- end }}
            {{- end }}
            {{- if $integration.resources.requests }}
            requests:
              {{- if $integration.resources.requests.cpu }}
              cpu: {{ "${" }}{{ $integration.name | upper | replace "-" "_" }}_CPU_REQUEST{{ "}" }}
              {{- end }}
              {{- if $integration.resources.requests.memory }}
              memory: {{ "${" }}{{ $integration.name | upper | replace "-" "_" }}_MEMORY_REQUEST{{ "}" }}
              {{- end }}
            {{- end }}
          {{- end }}
          volumeMounts:
          - name: qontract-reconcile-toml
            mountPath: /config
          {{- if $integration.cache }}
          - name: cache
            mountPath: /.cache
          {{- end }}
          {{- if $integration.internalCertificates }}
          - name: internal-certificates
            mountPath: /etc/pki/
          {{- end }}
          - name: logs
            mountPath: /fluentd/log/
          - name: qontract-reconcile-sa-token
            mountPath: ${KUBE_SA_TOKEN_MOUNT_PATH}
        - name: fluentd
          image: ${FLUENTD_IMAGE}:${FLUENTD_IMAGE_TAG}
          imagePullPolicy: ${FLUENTD_IMAGE_PULL_POLICY}
          env:
          - name: AWS_REGION
            valueFrom:
              secretKeyRef:
                name: ${CLOUDWATCH_SECRET}
                key: aws_region
          - name: AWS_ACCESS_KEY_ID
            valueFrom:
              secretKeyRef:
                name: ${CLOUDWATCH_SECRET}
                key: aws_access_key_id
          - name: AWS_SECRET_ACCESS_KEY
            valueFrom:
              secretKeyRef:
                name: ${CLOUDWATCH_SECRET}
                key: aws_secret_access_key
          {{- if $integration.fluentdResources }}
          resources:
            {{- if $integration.fluentdResources.limits }}
            limits:
              {{- if $integration.fluentdResources.limits.cpu }}
              cpu: {{ "${" }}{{ $integration.name | upper | replace "-" "_" }}_FLUENTD_CPU_LIMIT{{ "}" }}
              {{- end }}
              {{- if $integration.fluentdResources.limits.memory }}
              memory: {{ "${" }}{{ $integration.name | upper | replace "-" "_" }}_FLUENTD_MEMORY_LIMIT{{ "}" }}
              {{- end }}
            {{- end }}
            {{- if $integration.fluentdResources.requests }}
            requests:
              {{- if $integration.fluentdResources.requests.cpu }}
              cpu: {{ "${" }}{{ $integration.name | upper | replace "-" "_" }}_FLUENTD_CPU_REQUEST{{ "}" }}
              {{- end }}
              {{- if $integration.fluentdResources.requests.memory }}
              memory: {{ "${" }}{{ $integration.name | upper | replace "-" "_" }}_FLUENTD_MEMORY_REQUEST{{ "}" }}
              {{- end }}
            {{- end }}
          {{- else }}
          resources:
            requests:
              memory: 30Mi
              cpu: 15m
            limits:
              memory: 120Mi
              cpu: 25m
          {{- end }}
          volumeMounts:
          - name: logs
            mountPath: /fluentd/log/
          - name: fluentd-config
            mountPath: /fluentd/etc/
          {{- if $logs.googleChat }}
          - name: buffer
            mountPath: /fluentd/buffer
          {{- end }}
        volumes:
        - name: qontract-reconcile-sa-token
          projected:
            sources:
            - serviceAccountToken:
                expirationSeconds: 1800
                path: ${KUBE_SA_TOKEN_FILENAME}
        - name: qontract-reconcile-toml
          secret:
            secretName: qontract-reconcile-toml
        - name: logs
          emptyDir: {}
        - name: fluentd-config
          emptyDir: {}
        {{- if $logs.googleChat }}
        - name: buffer
          emptyDir: {}
        {{- end }}
        {{- if $integration.internalCertificates }}
        - name: internal-certificates
          emptyDir: {}
        {{- end }}
{{- end }}
{{- end }}
{{- range $i, $integration := .Values.cronjobs }}
- apiVersion: batch/v1
  kind: CronJob
  metadata:
    labels:
      {{- if $integration.command }}
        {{- if eq $integration.command "e2e-tests" }}
      app: e2e-tests-{{ $integration.name }}
    name: e2e-tests-{{ $integration.name }}
        {{- else }}
      app: qontract-reconcile-{{ $integration.name }}
    name: qontract-reconcile-{{ $integration.name }}
        {{- end }}
      {{- else }}
      app: qontract-reconcile-{{ $integration.name }}
    name: qontract-reconcile-{{ $integration.name }}
      {{- end }}
  spec:
    schedule: "{{ $integration.cron }}"
    concurrencyPolicy: {{ $integration.concurrencyPolicy | default "Allow" }}
    successfulJobsHistoryLimit: {{ if not (kindIs "invalid" $integration.successfulJobHistoryLimit) }}{{ $integration.successfulJobHistoryLimit }}{{ else }}{{ 3 }}{{ end }}
    failedJobsHistoryLimit: {{ if not (kindIs "invalid" $integration.failedJobHistoryLimit) }}{{ $integration.failedJobHistoryLimit }}{{ else }}{{ 1 }}{{ end }}
    jobTemplate:
      spec:
        template:
          spec:
            serviceAccountName: qontract-reconcile
            containers:
            - name: int
              image: ${IMAGE}:${IMAGE_TAG}
              env:
              - name: RUN_ONCE
                value: 'true'
              - name: DRY_RUN
                value: ${DRY_RUN}
              {{- if $integration.command }}
              - name: COMMAND_NAME
                value: {{ $integration.command }}
              {{- end }}
              - name: INTEGRATION_NAME
                value: {{ $integration.name }}
              {{- with $integration.extraArgs }}
              - name: INTEGRATION_EXTRA_ARGS
                value: "{{ $integration.extraArgs }}"
              {{- end }}
              - name: GITHUB_API
                valueFrom:
                  configMapKeyRef:
                    name: app-interface
                    key: GITHUB_API
              {{- if not $integration.disableUnleash }}
              - name: UNLEASH_API_URL
                valueFrom:
                  secretKeyRef:
                    name: unleash
                    key: API_URL
              - name: UNLEASH_CLIENT_ACCESS_TOKEN
                valueFrom:
                  secretKeyRef:
                    name: unleash
                    key: CLIENT_ACCESS_TOKEN
              {{- end }}
              {{- with $integration.extraEnv }}
              {{- range $i, $env := . }}
              {{- if $env.secretKey}}
              - name: {{ $env.secretKey }}
                valueFrom:
                  secretKeyRef:
                    name: {{ $env.secretName }}
                    key: {{ $env.secretKey }}
              {{- end }}
              {{- if $env.name }}
              - name: {{ $env.name }}
                value: {{ $env.value }}
              {{- end }}
              {{- end }}
              {{- end }}
              {{- if $integration.dashdotdb }}
              - name: DASHDOTDB_SECRET
                valueFrom:
                  secretKeyRef:
                    name: dashdotdb
                    key: AUTH_VAULT_PATH
              {{- end }}
              - name: KUBE_SA_TOKEN_PATH
                value: "${KUBE_SA_TOKEN_MOUNT_PATH}/${KUBE_SA_TOKEN_FILENAME}"
              volumeMounts:
              - name: qontract-reconcile-toml
                mountPath: /config
              - name: qontract-reconcile-sa-token
                mountPath: ${KUBE_SA_TOKEN_MOUNT_PATH}
              {{- if $integration.resources }}
              resources:
                {{- if $integration.resources.limits }}
                limits:
                  {{- if $integration.resources.limits.cpu }}
                  cpu: {{ "${" }}{{ $integration.name | upper | replace "-" "_" }}_CPU_LIMIT{{ "}" }}
                  {{- end }}
                  {{- if $integration.resources.limits.memory }}
                  memory: {{ "${" }}{{ $integration.name | upper | replace "-" "_" }}_MEMORY_LIMIT{{ "}" }}
                  {{- end }}
                {{- end }}
                {{- if $integration.resources.requests }}
                requests:
                  {{- if $integration.resources.requests.cpu }}
                  cpu: {{ "${" }}{{ $integration.name | upper | replace "-" "_" }}_CPU_REQUEST{{ "}" }}
                  {{- end }}
                  {{- if $integration.resources.requests.memory }}
                  memory: {{ "${" }}{{ $integration.name | upper | replace "-" "_" }}_MEMORY_REQUEST{{ "}" }}
                  {{- end }}
                {{- end }}
              {{- end }}
            restartPolicy: {{ $integration.restartPolicy | default "OnFailure" }}
            volumes:
            - name: qontract-reconcile-toml
              secret:
                secretName: qontract-reconcile-toml
            - name: qontract-reconcile-sa-token
              projected:
                sources:
                - serviceAccountToken:
                    expirationSeconds: 1800
                    path: ${KUBE_SA_TOKEN_FILENAME}
{{- end }}
{{- if not .Values.excludeService }}
- apiVersion: v1
  kind: Service
  metadata:
    name: qontract-reconcile
    labels:
      app: qontract-reconcile
  spec:
    ports:
      - protocol: TCP
        port: 80
        targetPort: 9090
        name: http
    selector:
      component: qontract-reconcile
{{- end }}
parameters:
- name: IMAGE
  value: quay.io/app-sre/qontract-reconcile
- name: IMAGE_TAG
  value: latest
- name: BUSYBOX_IMAGE
  value: quay.io/app-sre/ubi8-ubi-minimal
- name: BUSYBOX_IMAGE_TAG
  value: latest
- name: BUSYBOX_IMAGE_PULL_POLICY
  value: Always
- name: FLUENTD_IMAGE
  value: quay.io/app-sre/fluentd
- name: FLUENTD_IMAGE_TAG
  value: latest
- name: FLUENTD_IMAGE_PULL_POLICY
  value: Always
- name: ENVIRONMENT_NAME
  value: app-interface
- name: DRY_RUN
  value: --dry-run
- name: MANAGER_DRY_RUN
  value: --dry-run
- name: SLEEP_DURATION_SECS
  value: "300"
- name: APP_INTERFACE_SQS_SECRET_NAME
  value: app-interface-sqs
- name: APP_INTERFACE_STATE_BUCKET_ACCOUNT
  value: app-sre
- name: APP_INTERFACE_PROJECT_ID
  value: "0"
- name: USER_ID
  value: dummy
- name: KUBE_SA_TOKEN_MOUNT_PATH
  value: '/var/run/secrets/kubernetes.io/serviceaccount'
- name: KUBE_SA_TOKEN_FILENAME
  value: 'token'
- name: LOG_FILE
  value: "/fluentd/log/integration.log"
- name: SLACK_CHANNEL
  value: "sd-app-sre-reconcile-stage"
- name: SLACK_CHANNEL_TRIGGER
  value: "sd-app-sre-triggers-stage"
- name: SLACK_ICON_EMOJI
  value: ":bust_in_silhouette:"
- name: GITHUB_API
  value: 'http://github-mirror.github-mirror-stage.svc.cluster.local'
- name: CLOUDWATCH_SECRET
  value: app-interface-cloudwatch
- name: SENTRY_DSN
  value: ""
- name: SLOW_OC_RECONCILE_THRESHOLD
  value: "600"
- name: LOG_SLOW_OC_RECONCILE
  value: "false"
- name: USE_NATIVE_CLIENT
  value: ""
- name: INTERNAL_CERTIFICATES_IMAGE
  value: quay.io/app-sre/internal-redhat-ca
- name: INTERNAL_CERTIFICATES_IMAGE_TAG
  value: latest
- name: INTERNAL_CERTIFICATES_IMAGE_PULL_POLICY
  value: Always
<<<<<<< HEAD

=======
- name: INTEGRATIONS_MANAGER_UPSTREAM
  value: ''
- name: INTEGRATIONS_MANAGER_IMAGE
  value: ''
>>>>>>> 99ea6402
{{- range $i, $integration := .Values.integrations }}
{{- if $integration.sleepDurationSecs }}
- name: {{ $integration.name | upper | replace "-" "_" }}_SLEEP_DURATION_SECS
  value: {{ $integration.sleepDurationSecs | toString | quote }}
{{- end }}
{{- if $integration.resources }}
{{- if $integration.resources.limits }}
{{- if $integration.resources.limits.cpu }}
- name: {{ $integration.name | upper | replace "-" "_" }}_CPU_LIMIT
  value: {{ $integration.resources.limits.cpu }}
{{- end }}
{{- if $integration.resources.limits.memory }}
- name: {{ $integration.name | upper | replace "-" "_" }}_MEMORY_LIMIT
  value: {{ $integration.resources.limits.memory }}
{{- end }}
{{- end }}
{{- if $integration.resources.requests }}
{{- if $integration.resources.requests.cpu }}
- name: {{ $integration.name | upper | replace "-" "_" }}_CPU_REQUEST
  value: {{ $integration.resources.requests.cpu }}
{{- end }}
{{- if $integration.resources.requests.memory }}
- name: {{ $integration.name | upper | replace "-" "_" }}_MEMORY_REQUEST
  value: {{ $integration.resources.requests.memory }}
{{- end }}
{{- end }}
{{- end }}

{{- if $integration.fluentdResources }}
{{- if $integration.fluentdResources.limits }}
{{- if $integration.fluentdResources.limits.cpu }}
- name: {{ $integration.name | upper | replace "-" "_"}}_FLUENTD_CPU_LIMIT
  value: {{ $integration.fluentdResources.limits.cpu }}
{{- end }}
{{- if $integration.fluentdResources.limits.memory }}
- name: {{ $integration.name | upper | replace "-" "_" }}_FLUENTD_MEMORY_LIMIT
  value: {{ $integration.fluentdResources.limits.memory }}
{{- end }}
{{- end }}
{{- if $integration.fluentdResources.requests }}
{{- if $integration.fluentdResources.requests.cpu }}
- name: {{ $integration.name | upper | replace "-" "_" }}_FLUENTD_CPU_REQUEST
  value: {{ $integration.fluentdResources.requests.cpu }}
{{- end }}
{{- if $integration.fluentdResources.requests.memory }}
- name: {{ $integration.name | upper | replace "-" "_" }}_FLUENTD_MEMORY_REQUEST
  value: {{ $integration.fluentdResources.requests.memory }}
{{- end }}
{{- end }}
{{- end }}
{{- end }}

{{- range $i, $integration := .Values.cronjobs }}
{{- if $integration.resources }}
{{- if $integration.resources.limits }}
{{- if $integration.resources.limits.cpu }}
- name: {{ $integration.name | upper | replace "-" "_" }}_CPU_LIMIT
  value: {{ $integration.resources.limits.cpu }}
{{- end }}
{{- if $integration.resources.limits.memory }}
- name: {{ $integration.name | upper | replace "-" "_" }}_MEMORY_LIMIT
  value: {{ $integration.resources.limits.memory }}
{{- end }}
{{- end }}
{{- if $integration.resources.requests }}
{{- if $integration.resources.requests.cpu }}
- name: {{ $integration.name | upper | replace "-" "_" }}_CPU_REQUEST
  value: {{ $integration.resources.requests.cpu }}
{{- end }}
{{- if $integration.resources.requests.memory }}
- name: {{ $integration.name | upper | replace "-" "_" }}_MEMORY_REQUEST
  value: {{ $integration.resources.requests.memory }}
{{- end }}
{{- end }}
{{- end }}
{{- end }}<|MERGE_RESOLUTION|>--- conflicted
+++ resolved
@@ -677,14 +677,10 @@
   value: latest
 - name: INTERNAL_CERTIFICATES_IMAGE_PULL_POLICY
   value: Always
-<<<<<<< HEAD
-
-=======
 - name: INTEGRATIONS_MANAGER_UPSTREAM
   value: ''
 - name: INTEGRATIONS_MANAGER_IMAGE
   value: ''
->>>>>>> 99ea6402
 {{- range $i, $integration := .Values.integrations }}
 {{- if $integration.sleepDurationSecs }}
 - name: {{ $integration.name | upper | replace "-" "_" }}_SLEEP_DURATION_SECS
