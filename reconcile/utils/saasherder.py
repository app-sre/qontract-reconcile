import base64
import json
import logging
import os
import itertools
<<<<<<< HEAD
import hashlib
from collections import ChainMap

=======
from contextlib import suppress
>>>>>>> 3aad6321
import yaml

from gitlab.exceptions import GitlabError
from github import Github, GithubException
from requests import exceptions as rqexc
from sretoolbox.container import Image
from sretoolbox.utils import retry
from sretoolbox.utils import threaded

from reconcile.github_org import get_config
from reconcile.utils.mr.auto_promoter import AutoPromoter
from reconcile.utils.oc import OC, StatusCodeError
from reconcile.utils.openshift_resource import (OpenshiftResource as OR,
                                                ResourceKeyExistsError)
from reconcile.utils.secret_reader import SecretReader
from reconcile.utils.state import State

TARGET_CONFIG_HASH = "target_config_hash"


class Providers:
    JENKINS = 'jenkins'
    TEKTON = 'tekton'


class TriggerTypes:
    CONFIGS = 0
    MOVING_COMMITS = 1
    UPSTREAM_JOBS = 2


UNIQUE_SAAS_FILE_ENV_COMBO_LEN = 50


class SaasHerder():
    """Wrapper around SaaS deployment actions."""

    def __init__(self, saas_files,
                 thread_pool_size,
                 gitlab,
                 integration,
                 integration_version,
                 settings,
                 jenkins_map=None,
                 accounts=None,
                 validate=False):
        self.saas_files = saas_files
        if validate:
            self._validate_saas_files()
            if not self.valid:
                return
        self.thread_pool_size = thread_pool_size
        self.gitlab = gitlab
        self.integration = integration
        self.integration_version = integration_version
        self.settings = settings
        self.secret_reader = SecretReader(settings=settings)
        self.namespaces = self._collect_namespaces()
        self.jenkins_map = jenkins_map
        # each namespace is in fact a target,
        # so we can use it to calculate.
        divisor = len(self.namespaces) or 1
        self.available_thread_pool_size = \
            threaded.estimate_available_thread_pool_size(
                self.thread_pool_size,
                divisor)
        # if called by a single saas file,it may
        # specify that it manages resources exclusively.
        self.take_over = self._get_saas_file_feature_enabled('takeover')
        self.compare = \
            self._get_saas_file_feature_enabled('compare', default=True)
        self.publish_job_logs = \
            self._get_saas_file_feature_enabled('publishJobLogs')
        self.cluster_admin = \
            self._get_saas_file_feature_enabled('clusterAdmin')
        if accounts:
            self._initiate_state(accounts)

    def _get_saas_file_feature_enabled(self, name, default=None):
        """Returns a bool indicating if a feature is enabled in a saas file,
        or a supplied default. Returns False if there are multiple
        saas files in the process.
        All features using this method should assume a single saas file.
        """
        sf_attribute = len(self.saas_files) == 1 and \
            self.saas_files[0].get(name)
        if sf_attribute is None and default is not None:
            return default
        return sf_attribute

    def _validate_saas_files(self):
        self.valid = True
        saas_file_name_path_map = {}
        saas_file_promotion_publish_channels = []
        self.tkn_unique_pipelineruns = {}
        for saas_file in self.saas_files:
            saas_file_name = saas_file['name']
            saas_file_path = saas_file['path']
            saas_file_name_path_map.setdefault(saas_file_name, [])
            saas_file_name_path_map[saas_file_name].append(saas_file_path)

            saas_file_owners = [u['org_username']
                                for r in saas_file['roles']
                                for u in r['users']]
            if not saas_file_owners:
                msg = 'saas file {} has no owners: {}'
                logging.error(msg.format(saas_file_name, saas_file_path))
                self.valid = False

            for resource_template in saas_file['resourceTemplates']:
                resource_template_name = resource_template['name']
                for target in resource_template['targets']:
                    target_namespace = target['namespace']
                    namespace_name = target_namespace['name']
                    cluster_name = target_namespace['cluster']['name']
                    environment = target_namespace['environment']
                    environment_name = environment['name']
                    # unique saas file and env name combination
                    self._check_saas_file_env_combo_unique(
                        saas_file_name,
                        environment_name
                    )
                    # promotion publish channels
                    promotion = target.get('promotion')
                    if promotion:
                        publish = promotion.get('publish')
                        if publish:
                            saas_file_promotion_publish_channels.extend(
                                publish)
                    # validate target parameters
                    target_parameters = target['parameters']
                    if not target_parameters:
                        continue
                    target_parameters = json.loads(target_parameters)
                    environment_parameters = environment['parameters']
                    if not environment_parameters:
                        continue
                    environment_parameters = \
                        json.loads(environment_parameters)
                    msg = \
                        f'[{saas_file_name}/{resource_template_name}] ' + \
                        'parameter found in target ' + \
                        f'{cluster_name}/{namespace_name} ' + \
                        f'should be reused from env {environment_name}'
                    for t_key, t_value in target_parameters.items():
                        if not isinstance(t_value, str):
                            continue
                        # Check for recursivity. Ex: PARAM: "foo.${PARAM}"
                        replace_pattern = '${' + t_key + '}'
                        if replace_pattern in t_value:
                            logging.error(
                                f'[{saas_file_name}/{resource_template_name}] '
                                f'recursivity in parameter name and value '
                                f'found: {t_key}: "{t_value}" - this will '
                                f'likely not work as expected. Please consider'
                                f' changing the parameter name')
                            self.valid = False
                        for e_key, e_value in environment_parameters.items():
                            if not isinstance(e_value, str):
                                continue
                            if '.' not in e_value:
                                continue
                            if e_value not in t_value:
                                continue
                            if t_key == e_key and t_value == e_value:
                                details = \
                                    f'consider removing {t_key}'
                            else:
                                replacement = t_value.replace(
                                    e_value,
                                    '${' + e_key + '}'
                                )
                                details = \
                                    f'target: \"{t_key}: {t_value}\". ' + \
                                    f'env: \"{e_key}: {e_value}\". ' + \
                                    f'consider \"{t_key}: {replacement}\"'
                            logging.error(f'{msg}: {details}')
                            self.valid = False

        # saas file name duplicates
        duplicates = {saas_file_name: saas_file_paths
                      for saas_file_name, saas_file_paths
                      in saas_file_name_path_map.items()
                      if len(saas_file_paths) > 1}
        if duplicates:
            self.valid = False
            msg = 'saas file name {} is not unique: {}'
            for saas_file_name, saas_file_paths in duplicates.items():
                logging.error(msg.format(saas_file_name, saas_file_paths))

        # promotion publish channel duplicates
        duplicates = [p for p in saas_file_promotion_publish_channels
                      if saas_file_promotion_publish_channels.count(p) > 1]
        if duplicates:
            self.valid = False
            msg = 'saas file promotion publish channel is not unique: {}'
            for duplicate in duplicates:
                logging.error(msg.format(duplicate))

    def _check_saas_file_env_combo_unique(self, saas_file_name, env_name):
        # max tekton pipelinerun name length can be 63.
        # leaving 12 for the timestamp leaves us with 51
        # to create a unique pipelinerun name
        tkn_long_name = f"{saas_file_name}-{env_name}"
        tkn_name = tkn_long_name[:UNIQUE_SAAS_FILE_ENV_COMBO_LEN]
        if tkn_name in self.tkn_unique_pipelineruns and \
                self.tkn_unique_pipelineruns[tkn_name] != tkn_long_name:
            logging.error(
                f'[{saas_file_name}/{env_name}] '
                'saas file and env name combination must be '
                f'unique in first {UNIQUE_SAAS_FILE_ENV_COMBO_LEN} chars. '
                f'found not unique value: {tkn_name} '
                f'from this long name: {tkn_long_name}')
            self.valid = False
        else:
            self.tkn_unique_pipelineruns[tkn_name] = tkn_long_name

    def _collect_namespaces(self):
        # namespaces may appear more then once in the result
        namespaces = []
        for saas_file in self.saas_files:
            managed_resource_types = saas_file['managedResourceTypes']
            resource_templates = saas_file['resourceTemplates']
            for rt in resource_templates:
                targets = rt['targets']
                for target in targets:
                    namespace = target['namespace']
                    if target.get('disable'):
                        logging.debug(
                            f"[{saas_file['name']}/{rt['name']}] target " +
                            f"{namespace['cluster']['name']}/" +
                            f"{namespace['name']} is disabled.")
                        continue
                    # managedResourceTypes is defined per saas_file
                    # add it to each namespace in the current saas_file
                    namespace['managedResourceTypes'] = managed_resource_types
                    namespaces.append(namespace)
        return namespaces

    def _initiate_state(self, accounts):
        self.state = State(
            integration=self.integration,
            accounts=accounts,
            settings=self.settings
        )

    @staticmethod
    def _collect_parameters(container):
        parameters = container.get('parameters') or {}
        if isinstance(parameters, str):
            parameters = json.loads(parameters)
        # adjust Python's True/False
        for k, v in parameters.items():
            if v is True:
                parameters[k] = 'true'
            elif v is False:
                parameters[k] = 'false'
            elif any(isinstance(v, t) for t in [dict, list, tuple]):
                parameters[k] = json.dumps(v)
        return parameters

    @staticmethod
    def _get_file_contents_github(repo, path, commit_sha):
        try:
            f = repo.get_contents(path, commit_sha)
            return f.decoded_content
        except GithubException as e:
            # slightly copied with love from
            # https://github.com/PyGithub/PyGithub/issues/661
            errors = e.data.get('errors', [])
            # example errors dict that we are looking for
            # {
            #    'message': '<text>',
            #    'errors': [{
            #                  'resource': 'Blob',
            #                  'field': 'data',
            #                  'code': 'too_large'
            #               }],
            #    'documentation_url': '<url>'
            # }
            for error in errors:
                if error['code'] == 'too_large':
                    # get large files
                    tree = repo.get_git_tree(
                        commit_sha, recursive='/' in path).tree
                    for x in tree:
                        if x.path != path.lstrip('/'):
                            continue
                        blob = repo.get_git_blob(x.sha)
                        return base64.b64decode(blob.content).decode("utf8")

            raise e

    @retry()
    def _get_file_contents(self, options):
        url = options['url']
        path = options['path']
        ref = options['ref']
        github = options['github']
        html_url = f"{url}/blob/{ref}{path}"
        commit_sha = self._get_commit_sha(options)
        content = None
        if 'github' in url:
            repo_name = url.rstrip("/").replace('https://github.com/', '')
            repo = github.get_repo(repo_name)
            content = self._get_file_contents_github(repo, path, commit_sha)
        elif 'gitlab' in url:
            if not self.gitlab:
                raise Exception('gitlab is not initialized')
            project = self.gitlab.get_project(url)
            f = project.files.get(file_path=path.lstrip('/'), ref=commit_sha)
            content = f.decode()

        return yaml.safe_load(content), html_url, commit_sha

    @retry()
    def _get_directory_contents(self, options):
        url = options['url']
        path = options['path']
        ref = options['ref']
        github = options['github']
        html_url = f"{url}/tree/{ref}{path}"
        commit_sha = self._get_commit_sha(options)
        resources = []
        if 'github' in url:
            repo_name = url.rstrip("/").replace('https://github.com/', '')
            repo = github.get_repo(repo_name)
            for f in repo.get_contents(path, commit_sha):
                file_path = os.path.join(path, f.name)
                file_contents_decoded = \
                    self._get_file_contents_github(
                        repo, file_path, commit_sha)
                resource = yaml.safe_load(file_contents_decoded)
                resources.append(resource)
        elif 'gitlab' in url:
            if not self.gitlab:
                raise Exception('gitlab is not initialized')
            project = self.gitlab.get_project(url)
            for f in project.repository_tree(path=path.lstrip('/'),
                                             ref=commit_sha, all=True):
                file_contents = \
                    project.files.get(file_path=f['path'], ref=commit_sha)
                resource = yaml.safe_load(file_contents.decode())
                resources.append(resource)

        return resources, html_url, commit_sha

    @retry()
    def _get_commit_sha(self, options):
        url = options['url']
        ref = options['ref']
        github = options['github']
        hash_length = options.get('hash_length')
        commit_sha = ''
        if 'github' in url:
            repo_name = url.rstrip("/").replace('https://github.com/', '')
            repo = github.get_repo(repo_name)
            commit = repo.get_commit(sha=ref)
            commit_sha = commit.sha
        elif 'gitlab' in url:
            if not self.gitlab:
                raise Exception('gitlab is not initialized')
            project = self.gitlab.get_project(url)
            commits = project.commits.list(ref_name=ref)
            commit_sha = commits[0].id

        if hash_length:
            return commit_sha[:hash_length]

        return commit_sha

    @staticmethod
    def _get_cluster_and_namespace(target):
        cluster = target['namespace']['cluster']['name']
        namespace = target['namespace']['name']
        return cluster, namespace

    @staticmethod
    def _additional_resource_process(resources, html_url):
        for resource in resources:
            # add a definition annotation to each PrometheusRule rule
            if resource['kind'] == 'PrometheusRule':
                try:
                    groups = resource['spec']['groups']
                    for group in groups:
                        rules = group['rules']
                        for rule in rules:
                            annotations = rule.get('annotations')
                            if not annotations:
                                continue
                            rule['annotations']['html_url'] = html_url
                except Exception:
                    logging.warning(
                        'could not add html_url annotation to' +
                        resource['name'])

    @staticmethod
    def _parameter_value_needed(
            parameter_name, consolidated_parameters, template):
        """Is a parameter named in the template but unspecified?

        NOTE: This is currently "parameter *named* and absent" -- i.e. we
        don't care about `required: true`. This is for backward compatibility.

        :param parameter_name: The name (key) of the parameter.
        :param consolidated_parameters: Dict of parameters already specified/
                calculated.
        :param template: The template file in dict form.
        :return bool: True if the named parameter is named in the template,
                but not already present in consolidated_parameters.
        """
        if parameter_name in consolidated_parameters:
            return False
        for template_parameter in template.get("parameters", {}):
            if template_parameter["name"] == parameter_name:
                return True
        return False

    def _process_template(self, options):
        saas_file_name = options['saas_file_name']
        resource_template_name = options['resource_template_name']
        image_auth = options['image_auth']
        url = options['url']
        path = options['path']
        provider = options['provider']
        target = options['target']
        github = options['github']
        target_ref = target['ref']
        target_promotion = target.get('promotion') or {}

        resources = None
        html_url = None
        commit_sha = None

        if provider == 'openshift-template':
            hash_length = options['hash_length']
            parameters = options['parameters']
            environment = target['namespace']['environment']
            environment_parameters = self._collect_parameters(environment)
            target_parameters = self._collect_parameters(target)

            consolidated_parameters = {}
            consolidated_parameters.update(environment_parameters)
            consolidated_parameters.update(parameters)
            consolidated_parameters.update(target_parameters)

            for replace_key, replace_value in consolidated_parameters.items():
                if not isinstance(replace_value, str):
                    continue
                replace_pattern = '${' + replace_key + '}'
                for k, v in consolidated_parameters.items():
                    if not isinstance(v, str):
                        continue
                    if replace_pattern in v:
                        consolidated_parameters[k] = \
                            v.replace(replace_pattern, replace_value)

            get_file_contents_options = {
                'url': url,
                'path': path,
                'ref': target_ref,
                'github': github
            }

            try:
                template, html_url, commit_sha = \
                    self._get_file_contents(get_file_contents_options)
            except Exception as e:
                logging.error(
                    f"[{url}/{path}:{target_ref}] " +
                    f"error fetching template: {str(e)}")
                return None, None, None

            # add IMAGE_TAG only if it is unspecified
            image_tag = consolidated_parameters.get('IMAGE_TAG')
            if not image_tag:
                sha_substring = commit_sha[:hash_length]
                # IMAGE_TAG takes one of two forms:
                # - If saas file attribute 'use_channel_in_image_tag' is true,
                #   it is {CHANNEL}-{SHA}
                # - Otherwise it is just {SHA}
                if self._get_saas_file_feature_enabled(
                        "use_channel_in_image_tag"):
                    try:
                        channel = consolidated_parameters["CHANNEL"]
                    except KeyError:
                        logging.error(
                            f"[{saas_file_name}/{resource_template_name}] "
                            + f"{html_url}: CHANNEL is required when "
                            + "'use_channel_in_image_tag' is true."
                        )
                        return None, None, None
                    image_tag = f"{channel}-{sha_substring}"
                else:
                    image_tag = sha_substring
                consolidated_parameters['IMAGE_TAG'] = image_tag

            # This relies on IMAGE_TAG already being calculated.
            need_repo_digest = self._parameter_value_needed(
                "REPO_DIGEST", consolidated_parameters, template)
            need_image_digest = self._parameter_value_needed(
                "IMAGE_DIGEST", consolidated_parameters, template)
            if need_repo_digest or need_image_digest:
                try:
                    logging.debug("Generating REPO_DIGEST.")
                    registry_image = consolidated_parameters["REGISTRY_IMG"]
                except KeyError as e:
                    logging.error(
                        f"[{saas_file_name}/{resource_template_name}] "
                        + f"{html_url}: error generating REPO_DIGEST. "
                        + "Is REGISTRY_IMG missing? "
                        + f"{str(e)}")
                    return None, None, None
                try:
                    image_uri = f"{registry_image}:{image_tag}"
                    img = Image(image_uri, **image_auth)
                    if need_repo_digest:
                        consolidated_parameters[
                            "REPO_DIGEST"] = img.url_digest
                    if need_image_digest:
                        consolidated_parameters["IMAGE_DIGEST"] = img.digest
                except (rqexc.ConnectionError, rqexc.HTTPError) as e:
                    logging.error(
                        f"[{saas_file_name}/{resource_template_name}] "
                        + f"{html_url}: error generating REPO_DIGEST for "
                        + f"{image_uri}: {str(e)}")
                    return None, None, None

            oc = OC('cluster', None, None, local=True)
            try:
                resources = oc.process(template, consolidated_parameters)
            except StatusCodeError as e:
                logging.error(
                    f"[{saas_file_name}/{resource_template_name}] " +
                    f"{html_url}: error processing template: {str(e)}")

        elif provider == 'directory':
            get_directory_contents_options = {
                'url': url,
                'path': path,
                'ref': target_ref,
                'github': github
            }
            try:
                resources, html_url, commit_sha = \
                    self._get_directory_contents(
                        get_directory_contents_options)
            except Exception as e:
                logging.error(
                    f"[{url}/{path}:{target_ref}] " +
                    f"error fetching directory: {str(e)}")
                return None, None, None

        else:
            logging.error(
                f"[{saas_file_name}/{resource_template_name}] " +
                f"unknown provider: {provider}")

        target_promotion['commit_sha'] = commit_sha
        # This target_promotion data is used in publish_promotions
        if target_promotion.get('publish'):
            target_promotion['saas_file'] = saas_file_name
            target_promotion[TARGET_CONFIG_HASH] = options[TARGET_CONFIG_HASH]

        return resources, html_url, target_promotion

    @staticmethod
    def _collect_images(resource):
        images = set()
        # resources with pod templates
        with suppress(KeyError):
            template = resource["spec"]["template"]
            for c in template["spec"]["containers"]:
                images.add(c["image"])
        # init containers
        with suppress(KeyError):
            template = resource["spec"]["template"]
            for c in template["spec"]["initContainers"]:
                images.add(c["image"])
        # CronJob
        with suppress(KeyError):
            template = resource["spec"]["jobTemplate"]["spec"]["template"]
            for c in template["spec"]["containers"]:
                images.add(c["image"])
        # CatalogSource templates
        with suppress(KeyError):
            images.add(resource["spec"]["image"])
        # ClowdApp deployments
        with suppress(KeyError):
            deployments = resource["spec"]["deployments"]
            for d in deployments:
                images.add(d["podSpec"]["image"])
        # ClowdApp jobs
        with suppress(KeyError, TypeError):
            jobs = resource["spec"]["jobs"]
            for j in jobs:
                images.add(j["podSpec"]["image"])

        return images

    @staticmethod
    def _check_image(image, image_patterns, image_auth, error_prefix):
        error = False
        if image_patterns and \
                not any(image.startswith(p) for p in image_patterns):
            error = True
            logging.error(
                f"{error_prefix} Image is not in imagePatterns: {image}")
        try:
            valid = Image(image, **image_auth)
            if not valid:
                error = True
                logging.error(
                    f"{error_prefix} Image does not exist: {image}")
        except Exception as e:
            error = True
            logging.error(f"{error_prefix} Image is invalid: {image}. " +
                          f"details: {str(e)}")

        return error

    def _check_images(self, options):
        saas_file_name = options['saas_file_name']
        resource_template_name = options['resource_template_name']
        html_url = options['html_url']
        resources = options['resources']
        image_auth = options['image_auth']
        image_patterns = options['image_patterns']
        error_prefix = \
            f"[{saas_file_name}/{resource_template_name}] {html_url}:"

        images_list = threaded.run(self._collect_images, resources,
                                   self.available_thread_pool_size)
        images = set(itertools.chain.from_iterable(images_list))
        if not images:
            return False  # no errors
        errors = threaded.run(self._check_image, images,
                              self.available_thread_pool_size,
                              image_patterns=image_patterns,
                              image_auth=image_auth,
                              error_prefix=error_prefix)
        return any(errors)

    def _initiate_github(self, saas_file):
        auth = saas_file.get('authentication') or {}
        auth_code = auth.get('code') or {}
        if auth_code:
            token = self.secret_reader.read(auth_code)
        else:
            # use the app-sre token by default
            default_org_name = 'app-sre'
            config = get_config(desired_org_name=default_org_name)
            token = config['github'][default_org_name]['token']

        base_url = os.environ.get('GITHUB_API', 'https://api.github.com')
        # This is a threaded world. Let's define a big
        # connections pool to live in that world
        # (this avoids the warning "Connection pool is
        # full, discarding connection: api.github.com")
        pool_size = 100
        return Github(token, base_url=base_url, pool_size=pool_size)

    def _initiate_image_auth(self, saas_file):
        """
        This function initiates a dict required for image authentication.
        This dict will be used as kwargs for sretoolbox's Image.
        The image authentication secret specified in the saas file must
        contain the 'user' and 'token' keys, and may optionally contain
        a 'url' key specifying the image registry url to be passed to check
        if an image should be checked using these credentials.
        The function returns the keys extracted from the secret in the
        structure expected by sretoolbox's Image:
        'user' --> 'username'
        'token' --> 'password'
        'url' --> 'auth_server' (optional)
        """
        auth = saas_file.get('authentication')
        if not auth:
            return {}

        auth_image_secret = auth.get('image')
        if not auth_image_secret:
            return {}

        creds = self.secret_reader.read_all(auth_image_secret)
        required_keys = ['user', 'token']
        ok = all(k in creds.keys() for k in required_keys)
        if not ok:
            logging.warning(
                "the specified image authentication secret " +
                f"found in path {auth_image_secret['path']} " +
                f"does not contain all required keys: {required_keys}"
            )
            return {}

        image_auth = {
            'username': creds['user'],
            'password': creds['token']
        }
        url = creds.get('url')
        if url:
            image_auth['auth_server'] = url

        return image_auth

    def populate_desired_state(self, ri):
        results = threaded.run(self.init_populate_desired_state_specs,
                               self.saas_files,
                               self.thread_pool_size)
        desired_state_specs = list(itertools.chain.from_iterable(results))
        promotions = threaded.run(self.populate_desired_state_saas_file,
                                  desired_state_specs,
                                  self.thread_pool_size,
                                  ri=ri)
        self.promotions = promotions

    def init_populate_desired_state_specs(self, saas_file):
        specs = []
        saas_file_name = saas_file['name']
        github = self._initiate_github(saas_file)
        image_auth = self._initiate_image_auth(saas_file)

        # Instance exists in v1 saas files only.
        instance = saas_file.get('instance')
        instance_name = instance['name'] if instance else None

        managed_resource_types = saas_file['managedResourceTypes']
        image_patterns = saas_file['imagePatterns']
        resource_templates = saas_file['resourceTemplates']
        saas_file_parameters = self._collect_parameters(saas_file)

        target_configs = self.get_saas_targets_config(saas_file)
        # iterate over resource templates (multiple per saas_file)
        for rt in resource_templates:
            rt_name = rt['name']
            url = rt['url']
            path = rt['path']
            provider = rt.get('provider') or 'openshift-template'
            hash_length = rt.get('hash_length') or self.settings['hashLength']
            parameters = self._collect_parameters(rt)

            consolidated_parameters = {}
            consolidated_parameters.update(saas_file_parameters)
            consolidated_parameters.update(parameters)

            # Iterate over targets (each target is a namespace).
            for target in rt['targets']:
                if target.get('disable'):
                    # Warning is logged during SaasHerder initiation.
                    continue

                cluster = target['namespace']['cluster']['name']
                namespace = target['namespace']['name']
                env_name = target['namespace']['environment']['name']

                key = (
                    f"{saas_file_name}/{rt_name}/{cluster}/"
                    f"{namespace}/{env_name}"
                )
                # Convert to dict, ChainMap is not JSON serializable
                digest = self.get_target_config_hash(target_configs[key])

                process_template_options = {
                    'saas_file_name': saas_file_name,
                    'resource_template_name': rt_name,
                    'image_auth': image_auth,
                    'url': url,
                    'path': path,
                    'provider': provider,
                    'hash_length': hash_length,
                    'target': target,
                    'parameters': consolidated_parameters,
                    'github': github,
                    TARGET_CONFIG_HASH: digest
                }
                check_images_options_base = {
                    'saas_file_name': saas_file_name,
                    'resource_template_name': rt_name,
                    'image_auth': image_auth,
                    'image_patterns': image_patterns
                }
                spec = {
                    'saas_file_name': saas_file_name,
                    'cluster': cluster,
                    'namespace': namespace,
                    'managed_resource_types': managed_resource_types,
                    'process_template_options': process_template_options,
                    'check_images_options_base': check_images_options_base,
                    'instance_name': instance_name,
                    'upstream': target.get('upstream'),
                    'delete': target.get('delete'),
                }
                specs.append(spec)

        return specs

    def populate_desired_state_saas_file(self, spec, ri):
        if spec['delete']:
            # to delete resources, we avoid adding them to the desired state
            return

        saas_file_name = spec['saas_file_name']
        cluster = spec['cluster']
        namespace = spec['namespace']
        managed_resource_types = set(spec['managed_resource_types'])
        process_template_options = spec['process_template_options']
        check_images_options_base = spec['check_images_options_base']
        instance_name = spec['instance_name']
        upstream = spec['upstream']

        resources, html_url, promotion = \
            self._process_template(process_template_options)
        if resources is None:
            ri.register_error()
            return
        # filter resources
        rs = []
        for r in resources:
            if isinstance(r, dict):
                kind = r.get('kind')
                if kind in managed_resource_types:
                    rs.append(r)
                else:
                    logging.info(
                        f"Skipping resource of kind {kind} on "
                        f"{cluster}/{namespace} - {instance_name}"
                    )
            else:
                logging.info("Skipping non-dictionary resource on "
                             f"{cluster}/{namespace} - {instance_name}")
        # additional processing of resources
        resources = rs
        self._additional_resource_process(resources, html_url)
        # check images
        skip_check_images = upstream and self.jenkins_map and instance_name \
            and self.jenkins_map[instance_name].is_job_running(upstream)
        if skip_check_images:
            logging.warning(
                "skipping check_image since " +
                f"upstream job {upstream} is running"
            )
        else:
            check_images_options = {
                'html_url': html_url,
                'resources': resources
            }
            check_images_options.update(check_images_options_base)
            image_error = self._check_images(check_images_options)
            if image_error:
                ri.register_error()
                return
        # add desired resources
        for resource in resources:
            resource_kind = resource['kind']
            resource_name = resource['metadata']['name']
            oc_resource = OR(
                resource,
                self.integration,
                self.integration_version,
                caller_name=saas_file_name,
                error_details=html_url)
            try:
                ri.add_desired(
                    cluster,
                    namespace,
                    resource_kind,
                    resource_name,
                    oc_resource
                )
            except ResourceKeyExistsError:
                ri.register_error()
                msg = \
                    f"[{cluster}/{namespace}] desired item " + \
                    f"already exists: {resource_kind}/{resource_name}. " + \
                    f"saas file name: {saas_file_name}, " + \
                    "resource template name: " + \
                    f"{process_template_options['resource_template_name']}."
                logging.error(msg)

        return promotion

    def get_diff(self, trigger_type, dry_run):
        if trigger_type == TriggerTypes.MOVING_COMMITS:
            # TODO: replace error with actual error handling when needed
            error = False
            return self.get_moving_commits_diff(dry_run), error
        elif trigger_type == TriggerTypes.UPSTREAM_JOBS:
            # error is being returned from the called function
            return self.get_upstream_jobs_diff(dry_run)
        elif trigger_type == TriggerTypes.CONFIGS:
            # TODO: replace error with actual error handling when needed
            error = False
            return self.get_configs_diff(), error
        else:
            raise NotImplementedError(
                f'saasherder get_diff for trigger type: {trigger_type}')

    def update_state(self, trigger_type, job_spec):
        if trigger_type == TriggerTypes.MOVING_COMMITS:
            self.update_moving_commit(job_spec)
        elif trigger_type == TriggerTypes.UPSTREAM_JOBS:
            self.update_upstream_job(job_spec)
        elif trigger_type == TriggerTypes.CONFIGS:
            self.update_config(job_spec)
        else:
            raise NotImplementedError(
                f'saasherder update_state for trigger type: {trigger_type}')

    def get_moving_commits_diff(self, dry_run):
        results = threaded.run(self.get_moving_commits_diff_saas_file,
                               self.saas_files,
                               self.thread_pool_size,
                               dry_run=dry_run)
        return list(itertools.chain.from_iterable(results))

    def get_moving_commits_diff_saas_file(self, saas_file, dry_run):
        saas_file_name = saas_file['name']
        timeout = saas_file.get('timeout') or None
        pipelines_provider = self._get_pipelines_provider(saas_file)
        github = self._initiate_github(saas_file)
        trigger_specs = []
        for rt in saas_file['resourceTemplates']:
            rt_name = rt['name']
            url = rt['url']
            for target in rt['targets']:
                try:
                    # don't trigger if there is a linked upstream job
                    if target.get('upstream'):
                        continue
                    ref = target['ref']
                    get_commit_sha_options = {
                        'url': url,
                        'ref': ref,
                        'github': github
                    }
                    desired_commit_sha = \
                        self._get_commit_sha(get_commit_sha_options)
                    # don't trigger on refs which are commit shas
                    if ref == desired_commit_sha:
                        continue
                    namespace = target['namespace']
                    cluster_name = namespace['cluster']['name']
                    namespace_name = namespace['name']
                    env_name = namespace['environment']['name']
                    key = f"{saas_file_name}/{rt_name}/{cluster_name}/" + \
                        f"{namespace_name}/{env_name}/{ref}"
                    current_commit_sha = self.state.get(key, None)
                    # skip if there is no change in commit sha
                    if current_commit_sha == desired_commit_sha:
                        continue
                    # don't trigger if this is the first time
                    # this target is being deployed.
                    # that will be taken care of by
                    # openshift-saas-deploy-trigger-configs
                    if current_commit_sha is None:
                        # store the value to take over from now on
                        if not dry_run:
                            self.state.add(key, value=desired_commit_sha)
                        continue
                    # we finally found something we want to trigger on!
                    job_spec = {
                        'saas_file_name': saas_file_name,
                        'env_name': env_name,
                        'timeout': timeout,
                        'pipelines_provider': pipelines_provider,
                        'rt_name': rt_name,
                        'cluster_name': cluster_name,
                        'namespace_name': namespace_name,
                        'ref': ref,
                        'commit_sha': desired_commit_sha
                    }
                    trigger_specs.append(job_spec)
                except (GithubException, GitlabError):
                    logging.exception(
                        f"Skipping target {saas_file_name}:{rt_name}"
                        f" - repo: {url} - ref: {ref}"
                    )

        return trigger_specs

    def update_moving_commit(self, job_spec):
        saas_file_name = job_spec['saas_file_name']
        env_name = job_spec['env_name']
        rt_name = job_spec['rt_name']
        cluster_name = job_spec['cluster_name']
        namespace_name = job_spec['namespace_name']
        ref = job_spec['ref']
        commit_sha = job_spec['commit_sha']
        key = f"{saas_file_name}/{rt_name}/{cluster_name}/" + \
            f"{namespace_name}/{env_name}/{ref}"
        self.state.add(key, value=commit_sha, force=True)

    def get_upstream_jobs_diff(self, dry_run):
        current_state, error = self._get_upstream_jobs_current_state()
        results = threaded.run(self.get_upstream_jobs_diff_saas_file,
                               self.saas_files,
                               self.thread_pool_size,
                               dry_run=dry_run,
                               current_state=current_state)
        return list(itertools.chain.from_iterable(results)), error

    def _get_upstream_jobs_current_state(self):
        current_state = {}
        error = False
        for instance_name, jenkins in self.jenkins_map.items():
            try:
                current_state[instance_name] = jenkins.get_jobs_state()
            except (rqexc.ConnectionError, rqexc.HTTPError):
                error = True
                logging.error(f"instance unreachable: {instance_name}")
                current_state[instance_name] = {}

        return current_state, error

    def get_upstream_jobs_diff_saas_file(self, saas_file, dry_run,
                                         current_state):
        saas_file_name = saas_file['name']
        timeout = saas_file.get('timeout') or None
        pipelines_provider = self._get_pipelines_provider(saas_file)
        trigger_specs = []
        for rt in saas_file['resourceTemplates']:
            rt_name = rt['name']
            for target in rt['targets']:
                upstream = target.get('upstream')
                if not upstream:
                    continue
                instance_name = upstream['instance']['name']
                job_name = upstream['name']
                job_history = current_state[instance_name].get(job_name, [])
                if not job_history:
                    continue
                last_build_result = job_history[0]
                namespace = target['namespace']
                cluster_name = namespace['cluster']['name']
                namespace_name = namespace['name']
                env_name = namespace['environment']['name']
                key = f"{saas_file_name}/{rt_name}/{cluster_name}/" + \
                    f"{namespace_name}/{env_name}/{instance_name}/{job_name}"
                state_build_result = self.state.get(key, None)
                # skip if last_build_result is incomplete or
                # there is no change in job state
                if last_build_result['result'] is None or \
                        last_build_result == state_build_result:
                    continue
                # don't trigger if this is the first time
                # this target is being deployed.
                # that will be taken care of by
                # openshift-saas-deploy-trigger-configs
                if state_build_result is None:
                    # store the value to take over from now on
                    if not dry_run:
                        self.state.add(key, value=last_build_result)
                    continue

                state_build_result_number = state_build_result['number']
                for build_result in job_history:
                    # this is the most important condition
                    # if there is a successful newer build -
                    # trigger the deployment ONCE.
                    if build_result['number'] > state_build_result_number \
                            and build_result['result'] == 'SUCCESS':
                        # we finally found something we want to trigger on!
                        job_spec = {
                            'saas_file_name': saas_file_name,
                            'env_name': env_name,
                            'timeout': timeout,
                            'pipelines_provider': pipelines_provider,
                            'rt_name': rt_name,
                            'cluster_name': cluster_name,
                            'namespace_name': namespace_name,
                            'instance_name': instance_name,
                            'job_name': job_name,
                            'last_build_result': last_build_result,
                        }
                        trigger_specs.append(job_spec)
                        # only trigger once, even if multiple builds happened
                        break

        return trigger_specs

    def update_upstream_job(self, job_spec):
        saas_file_name = job_spec['saas_file_name']
        env_name = job_spec['env_name']
        rt_name = job_spec['rt_name']
        cluster_name = job_spec['cluster_name']
        namespace_name = job_spec['namespace_name']
        instance_name = job_spec['instance_name']
        job_name = job_spec['job_name']
        last_build_result = job_spec['last_build_result']
        key = f"{saas_file_name}/{rt_name}/{cluster_name}/" + \
            f"{namespace_name}/{env_name}/{instance_name}/{job_name}"
        self.state.add(key, value=last_build_result, force=True)

    def get_configs_diff(self):
        results = threaded.run(self.get_configs_diff_saas_file,
                               self.saas_files,
                               self.thread_pool_size)
        return list(itertools.chain.from_iterable(results))

    def get_configs_diff_saas_file(self, saas_file):
        # Dict by key
        targets = self.get_saas_targets_config(saas_file)

        pipelines_provider = self._get_pipelines_provider(saas_file)
        configurable_resources = saas_file.get('configurableResources', False)
        trigger_specs = []

        for key, desired_target_config in targets.items():
            current_target_config = self.state.get(key, None)
            # skip if there is no change in target configuration
            if current_target_config == desired_target_config:
                continue

            saas_file_name, rt_name, cluster_name, \
                namespace_name, env_name = key.split("/")

            job_spec = {
                'saas_file_name': saas_file_name,
                'env_name': env_name,
                'timeout': saas_file.get('timeout') or None,
                'pipelines_provider': pipelines_provider,
                'configurable_resources': configurable_resources,
                'rt_name': rt_name,
                'cluster_name': cluster_name,
                'namespace_name': namespace_name,
                'target_config': desired_target_config
            }
            trigger_specs.append(job_spec)
        return trigger_specs

    def get_target_config_hash(self, target_config):
        # Ensure dict, ChainMap is not JSON serializable
        tc_dict = dict(target_config)
        m = hashlib.sha256()
        m.update(json.dumps(tc_dict, sort_keys=True).encode("utf-8"))
        digest = m.hexdigest()[:16]
        return digest

    def get_saas_targets_config(self, saas_file):
        configs = {}
        saas_file_name = saas_file['name']
        saas_file_parameters = saas_file.get('parameters')
        saas_file_managed_resource_types = saas_file['managedResourceTypes']
<<<<<<< HEAD

=======
        timeout = saas_file.get('timeout') or None
        pipelines_provider = self._get_pipelines_provider(saas_file)
        trigger_specs = []
>>>>>>> 3aad6321
        for rt in saas_file['resourceTemplates']:
            rt_name = rt['name']
            url = rt['url']
            path = rt['path']
            rt_parameters = rt.get('parameters')
            for v in rt['targets']:
                # ChainMap will store modifications avoiding a deep copy
                desired_target_config = ChainMap({}, v)
                namespace = desired_target_config['namespace']

                cluster_name = namespace['cluster']['name']
                namespace_name = namespace['name']
                env_name = namespace['environment']['name']

                # This will add the namespace key/value to the chainMap, but
                # the target will remain with the original value
                # When the namespace key is looked up, the chainmap will
                # return the modified attribute ( set in the first mapping)
                desired_target_config['namespace'] = \
                    self.sanitize_namespace(namespace)
                # add parent parameters to target config
                desired_target_config['saas_file_parameters'] = \
                    saas_file_parameters
                # add managed resource types to target config
                desired_target_config['saas_file_managed_resource_types'] = \
                    saas_file_managed_resource_types
                desired_target_config['url'] = url
                desired_target_config['path'] = path
                desired_target_config['rt_parameters'] = rt_parameters
                key = (
                    f"{saas_file_name}/{rt_name}/{cluster_name}/"
                    f"{namespace_name}/{env_name}"
<<<<<<< HEAD
                )
                configs[key] = desired_target_config
        return configs
=======
                current_target_config = self.state.get(key, None)
                # skip if there is no change in target configuration
                if current_target_config == desired_target_config:
                    continue
                job_spec = {
                    'saas_file_name': saas_file_name,
                    'env_name': env_name,
                    'timeout': timeout,
                    'pipelines_provider': pipelines_provider,
                    'rt_name': rt_name,
                    'cluster_name': cluster_name,
                    'namespace_name': namespace_name,
                    'target_config': desired_target_config
                }
                trigger_specs.append(job_spec)

        return trigger_specs
>>>>>>> 3aad6321

    @staticmethod
    def _get_pipelines_provider(saas_file):
        """Returns the Pipelines Provider for a SaaS file.

        Args:
            saas_file (dict): SaaS file GQL query result with apiVersion key

        Returns:
            dict: Pipelines Provider details
        """
        saas_file_api_version = saas_file['apiVersion']
        if saas_file_api_version == 'v1':
            # wrapping the instance in a pipelines provider structure
            # for backwards compatibility
            pipelines_provider = {
                'provider': Providers.JENKINS,
                'instance': saas_file['instance'],
            }
        if saas_file_api_version == 'v2':
            pipelines_provider = saas_file['pipelinesProvider']

        return pipelines_provider

    @staticmethod
    def sanitize_namespace(namespace):
        """Only keep fields that should trigger a new job."""
        new_job_fields = {
            'namespace': ['name', 'cluster', 'app'],
            'cluster':  ['name', 'serverUrl'],
            'app': ['name']
        }
        namespace = {k: v for k, v in namespace.items()
                     if k in new_job_fields['namespace']}
        cluster = namespace['cluster']
        namespace['cluster'] = {k: v for k, v in cluster.items()
                                if k in new_job_fields['cluster']}
        app = namespace['app']
        namespace['app'] = {k: v for k, v in app.items()
                            if k in new_job_fields['app']}
        return namespace

    def update_config(self, job_spec):
        saas_file_name = job_spec['saas_file_name']
        env_name = job_spec['env_name']
        rt_name = job_spec['rt_name']
        cluster_name = job_spec['cluster_name']
        namespace_name = job_spec['namespace_name']
        target_config = job_spec['target_config']
        key = f"{saas_file_name}/{rt_name}/{cluster_name}/" + \
            f"{namespace_name}/{env_name}"
        self.state.add(key, value=target_config, force=True)

    def validate_promotions(self, all_saas_files):
        """
        If there were promotion sections in the participating saas files
        validate that the conditions are met. """
        for item in self.promotions:
            if item is None:
                continue
            # validate that the commit sha being promoted
            # was succesfully published to the subscribed channel(s)
            subscribe = item.get('subscribe')
            if subscribe:
                commit_sha = item['commit_sha']
                for channel in subscribe:
                    state_key = f"promotions/{channel}/{commit_sha}"
                    stateobj = self.state.get(state_key, {})
                    success = stateobj.get('success')
                    if not success:
                        logging.error(
                            f'Commit {commit_sha} was not ' +
                            f'published with success to channel {channel}'
                        )
                        return False

                    parent_config_hash = stateobj.get(TARGET_CONFIG_HASH)
                    promoter_saas_name = stateobj.get("saas_file")

                    if not parent_config_hash or not promoter_saas_name:
                        logging.info("Promotion without parent saas config")
                        return True

                    # Get the saas object from graphql
                    for saas in all_saas_files:
                        if saas['name'] == promoter_saas_name:
                            promoter_saas_obj = saas
                    # Get the target configurations in the promoter saas
                    promoter_tcs = \
                        self.get_saas_targets_config(promoter_saas_obj)

                    # Get the promoter tc filtering by channel
                    # Channel is unique
                    for tc in promoter_tcs.values():
                        promotion = tc.get('promotion')
                        if not promotion:
                            continue
                        publish = promotion.get('publish')
                        if not publish:
                            continue
                        for promoter_channel in publish:
                            if promoter_channel == channel:
                                promotion_config = tc
                                break

                    # Get the tc config hash
                    # Promotion dict is modified in _process_template method
                    # remove
                    tc_hash = \
                        self.get_target_config_hash(promotion_config)

                    # Compare the config hash with the published one
                    # This ensures the parent job has succed with the current
                    # configuration
                    if tc_hash != parent_config_hash:
                        logging.error(
                            "Promotion state object was generated with an old"
                            "configuration of the parent job"
                        )
                        return False
        return True

    def publish_promotions(self, success, all_saas_files, mr_cli):
        """
        If there were promotion sections in the participating saas file
        publish the results for future promotion validations. """
        subscribe_saas_file_path_map = \
            self._get_subscribe_saas_file_path_map(
                all_saas_files, auto_only=True)
        trigger_promotion = False

        for item in self.promotions:
            if item is None:
                continue
            commit_sha = item['commit_sha']
            publish = item.get('publish')
            if publish:
                all_subscribed_saas_file_paths = set()
                for channel in publish:
                    # publish to state to pass promotion gate
                    state_key = f"promotions/{channel}/{commit_sha}"
                    value = {
                        'success': success,
                        'saas_file': item["saas_file"],
                        TARGET_CONFIG_HASH: item.get(TARGET_CONFIG_HASH)
                    }
                    self.state.add(state_key, value, force=True)
                    logging.info(
                        f'Commit {commit_sha} was published ' +
                        f'with success {success} to channel {channel}'
                    )
                    # collect data to trigger promotion
                    subscribed_saas_file_paths = \
                        subscribe_saas_file_path_map.get(channel)
                    if subscribed_saas_file_paths:
                        all_subscribed_saas_file_paths.update(
                            subscribed_saas_file_paths)

                item['saas_file_paths'] = list(all_subscribed_saas_file_paths)

                if all_subscribed_saas_file_paths:
                    trigger_promotion = True

        if success and trigger_promotion:
            mr = AutoPromoter(self.promotions)
            mr.submit(cli=mr_cli)

    @staticmethod
    def _get_subscribe_saas_file_path_map(saas_files, auto_only=False):
        """
        Returns a dict with subscribe channels as keys and a
        list of paths of saas files containing these channels.
        """
        subscribe_saas_file_path_map = {}
        for saas_file in saas_files:
            saas_file_path = 'data' + saas_file['path']
            for rt in saas_file['resourceTemplates']:
                for target in rt['targets']:
                    target_promotion = target.get('promotion')
                    if not target_promotion:
                        continue
                    target_auto = target_promotion.get('auto')
                    if auto_only and not target_auto:
                        continue
                    subscribe = target_promotion.get('subscribe')
                    if not subscribe:
                        continue
                    for channel in subscribe:
                        subscribe_saas_file_path_map.setdefault(
                            channel, set())
                        subscribe_saas_file_path_map[channel].add(
                            saas_file_path)

        return subscribe_saas_file_path_map<|MERGE_RESOLUTION|>--- conflicted
+++ resolved
@@ -3,13 +3,10 @@
 import logging
 import os
 import itertools
-<<<<<<< HEAD
 import hashlib
 from collections import ChainMap
 
-=======
 from contextlib import suppress
->>>>>>> 3aad6321
 import yaml
 
 from gitlab.exceptions import GitlabError
@@ -1153,13 +1150,6 @@
         saas_file_name = saas_file['name']
         saas_file_parameters = saas_file.get('parameters')
         saas_file_managed_resource_types = saas_file['managedResourceTypes']
-<<<<<<< HEAD
-
-=======
-        timeout = saas_file.get('timeout') or None
-        pipelines_provider = self._get_pipelines_provider(saas_file)
-        trigger_specs = []
->>>>>>> 3aad6321
         for rt in saas_file['resourceTemplates']:
             rt_name = rt['name']
             url = rt['url']
@@ -1192,29 +1182,9 @@
                 key = (
                     f"{saas_file_name}/{rt_name}/{cluster_name}/"
                     f"{namespace_name}/{env_name}"
-<<<<<<< HEAD
                 )
                 configs[key] = desired_target_config
         return configs
-=======
-                current_target_config = self.state.get(key, None)
-                # skip if there is no change in target configuration
-                if current_target_config == desired_target_config:
-                    continue
-                job_spec = {
-                    'saas_file_name': saas_file_name,
-                    'env_name': env_name,
-                    'timeout': timeout,
-                    'pipelines_provider': pipelines_provider,
-                    'rt_name': rt_name,
-                    'cluster_name': cluster_name,
-                    'namespace_name': namespace_name,
-                    'target_config': desired_target_config
-                }
-                trigger_specs.append(job_spec)
-
-        return trigger_specs
->>>>>>> 3aad6321
 
     @staticmethod
     def _get_pipelines_provider(saas_file):
