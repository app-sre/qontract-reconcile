--- conflicted
+++ resolved
@@ -845,11 +845,7 @@
         self.init_common_outputs(tf_resources, namespace_info, output_prefix,
                                  output_resource_name, annotations)
 
-<<<<<<< HEAD
-        # 'deps' should contain a list of terraform resourse names
-=======
         # 'deps' should contain a list of terraform resource names
->>>>>>> f6277f96
         # (not full objects)
         # that must be created
         # before the actual RDS instance should be created
@@ -895,11 +891,7 @@
                 aws_db_parameter_group(pg_identifier, **pg_values)
             tf_resources.append(pg_tf_resource)
             resource_name = \
-<<<<<<< HEAD
-                self.get_names_from_tf_resources([pg_tf_resource])[0]
-=======
                 self.get_name_from_tf_resource(pg_tf_resource)
->>>>>>> f6277f96
             deps.append(resource_name)
             values['parameter_group_name'] = pg_name
 
@@ -952,7 +944,7 @@
             tf_resources.append(tf_resource)
 
             resource_name = \
-                self.get_names_from_tf_resources([tf_resource])[0]
+                self.get_name_from_tf_resource(tf_resource)
             deps.append(resource_name)
 
             values['monitoring_role_arn'] = \
@@ -1409,11 +1401,7 @@
                 rc_configs.append(rc_values)
             values['replication_configuration'] = rc_configs
         if len(deps) > 0:
-<<<<<<< HEAD
-            values['depends_on'] = self.get_names_from_tf_resources(deps)
-=======
             values['depends_on'] = deps
->>>>>>> f6277f96
         region = common_values.get('region') or \
             self.default_regions.get(account)
         if self._multiregion_account_(account):
