--- conflicted
+++ resolved
@@ -934,11 +934,7 @@
                 'policy_arn':
                     "arn:aws:iam::aws:policy/service-role/" +
                     "AmazonRDSEnhancedMonitoringRole",
-<<<<<<< HEAD
                 'depends_on': [role_res_name]
-=======
-                'depends_on': self.get_dependencies([role_tf_resource])
->>>>>>> 80159b8a
             }
             attachment_tf_resource = \
                 aws_iam_role_policy_attachment(em_identifier, **em_values)
