import logging
from abc import (
    ABC,
    abstractmethod,
)
from collections.abc import Iterable, Mapping
from enum import Enum
from itertools import chain
from typing import (
    Any,
)

from pydantic import BaseModel

from reconcile.gql_definitions.slo_documents.slo_documents import SLODocumentV1
from reconcile.gql_definitions.status_board.status_board import StatusBoardV1
from reconcile.typed_queries.slo_documents import get_slo_documents
from reconcile.typed_queries.status_board import (
    get_selected_app_data,
    get_status_board,
)
from reconcile.utils.differ import diff_mappings
from reconcile.utils.ocm.status_board import (
    ApplicationOCMSpec,
    BaseOCMSpec,
    ServiceMetadataSpec,
    ServiceOCMSpec,
    create_application,
    create_product,
    create_service,
    delete_application,
    delete_product,
    delete_service,
    get_application_services,
    get_managed_products,
    get_product_applications,
    update_application,
    update_service,
)
from reconcile.utils.ocm_base_client import (
    OCMBaseClient,
    init_ocm_base_client,
)
from reconcile.utils.runtime.integration import QontractReconcileIntegration

QONTRACT_INTEGRATION = "status-board-exporter"


class Action(Enum):
    create = "create"
    update = "update"
    delete = "delete"


class AbstractStatusBoard(ABC, BaseModel):
    """Abstract class for upgrade policies
    Used to create and delete upgrade policies in OCM."""

    id: str | None
    name: str
    fullname: str
    metadata: dict[str, Any] | ServiceMetadataSpec | None

    @abstractmethod
    def create(self, ocm: OCMBaseClient) -> None:
        pass

    @abstractmethod
    def update(self, ocm: OCMBaseClient) -> None:
        pass

    @abstractmethod
    def delete(self, ocm: OCMBaseClient) -> None:
        pass

    @abstractmethod
    def summarize(self) -> str:
        pass

    @staticmethod
    @abstractmethod
    def get_priority() -> int:
        pass

    @abstractmethod
    def to_ocm_spec(self) -> BaseOCMSpec:
        pass

    def __eq__(self, other: object) -> bool:
        if not isinstance(other, AbstractStatusBoard):
            return NotImplemented
        return self.name == other.name and self.fullname == other.fullname


class Product(AbstractStatusBoard):
    applications: list["Application"] | None

    def create(self, ocm: OCMBaseClient) -> None:
        spec = self.to_ocm_spec()
        self.id = create_product(ocm, spec)

    def update(self, ocm: OCMBaseClient) -> None:
        err_msg = "Called update on StatusBoardHandler that doesn't have update method"
        logging.error(err_msg)
        raise UpdateNotSupported(err_msg)

    def delete(self, ocm: OCMBaseClient) -> None:
        if not self.id:
            logging.error(f'Trying to delete Product "{self.name}" without id')
            return
        delete_product(ocm, self.id)

    def summarize(self) -> str:
        return f'Product: "{self.name}"'

    def to_ocm_spec(self) -> BaseOCMSpec:
        return {
            "name": self.name,
            "fullname": self.fullname,
        }

    @staticmethod
    def get_priority() -> int:
        return 0


class Application(AbstractStatusBoard):
    product: Product
    services: list["Service"] | None
    metadata: dict[str, Any]

    def create(self, ocm: OCMBaseClient) -> None:
        if self.product.id:
            spec = self.to_ocm_spec()
            self.id = create_application(ocm, spec)
        else:
            logging.warning("Missing product id for application")

    def update(self, ocm: OCMBaseClient) -> None:
        if not self.id:
            logging.error(f'Trying to update Application "{self.name}" without id')
            return
        spec = self.to_ocm_spec()
        update_application(ocm, self.id, spec)

    def delete(self, ocm: OCMBaseClient) -> None:
        if not self.id:
            logging.error(f'Trying to delete Application "{self.name}" without id')
            return
        delete_application(ocm, self.id)

    def summarize(self) -> str:
        return f'Application: "{self.name}" "{self.fullname}"'

    def to_ocm_spec(self) -> ApplicationOCMSpec:
        product_id = self.product.id or ""
        return {
            "name": self.name,
            "fullname": self.fullname,
<<<<<<< HEAD
            "product_id": product_id,
            "metadata": self.metadata,
=======
            "product": {"id": product_id},
>>>>>>> 0b1ce9d3
        }

    @staticmethod
    def get_priority() -> int:
        return 1


class Service(AbstractStatusBoard):
    application: Application
    metadata: ServiceMetadataSpec

    def create(self, ocm: OCMBaseClient) -> None:
        spec = self.to_ocm_spec()
        if self.application.id:
            self.id = create_service(ocm, spec)
        else:
            logging.warning("Missing application id for service")

    def delete(self, ocm: OCMBaseClient) -> None:
        if not self.id:
            logging.error(f'Trying to delete Service "{self.name}" without id')
            return
        delete_service(ocm, self.id)

    def update(self, ocm: OCMBaseClient) -> None:
        if not self.id:
            logging.error(f'Trying to update Service "{self.name}" without id')
            return
        spec = self.to_ocm_spec()
        if self.application.id:
            update_service(ocm, self.id, spec)
        else:
            logging.warning("Missing application id for service")

    def summarize(self) -> str:
        return f'Service: "{self.name}" "{self.fullname}"'

    def to_ocm_spec(self) -> ServiceOCMSpec:
        application_id = self.application.id or ""

        return {
            "name": self.name,
            "fullname": self.fullname,
            "metadata": self.metadata,
            "status_type": "traffic_light",
            "service_endpoint": "none",
            "application": {"id": application_id},
        }

    @staticmethod
    def get_priority() -> int:
        return 2

    def __eq__(self, other: object) -> bool:
        if not isinstance(other, Service):
            return NotImplemented
        return (
            self.name == other.name
            and self.fullname == other.fullname
            and self.metadata == other.metadata
        )


# Resolve forward references after class definitions
Product.update_forward_refs()
Application.update_forward_refs()
Service.update_forward_refs()


class UpdateNotSupported(Exception):
    pass


class StatusBoardHandler(BaseModel):
    action: Action
    status_board_object: AbstractStatusBoard

    def act(self, dry_run: bool, ocm: OCMBaseClient) -> None:
        logging.info(f"{self.action} - {self.status_board_object.summarize()}")

        if dry_run:
            return

        match self.action:
            case Action.delete:
                self.status_board_object.delete(ocm)
            case Action.create:
                self.status_board_object.create(ocm)
            case Action.update:
                self.status_board_object.update(ocm)


class StatusBoardExporterIntegration(QontractReconcileIntegration):
    @property
    def name(self) -> str:
        return QONTRACT_INTEGRATION

    @staticmethod
    def get_product_apps(
        sb: StatusBoardV1,
    ) -> dict[str, dict[str, dict[str, dict[str, set[str]]]]]:
        global_selectors = (
            sb.global_app_selectors.exclude or [] if sb.global_app_selectors else []
        )
        return {
            p.product_environment.product.name: get_selected_app_data(
                global_selectors, p
            )
            for p in sb.products
        }

    @staticmethod
    def get_current_products_applications_services(
        ocm_api: OCMBaseClient,
    ) -> list[Product]:
        products_raw = get_managed_products(ocm_api)
        products = [Product(**p) for p in products_raw]

        for p in products:
            if not p.id:
                logging.error(f'Product "{p.name}" has no id')
                continue
            p.applications = [
                Application(**a, product=p)
                for a in get_product_applications(ocm_api, p.id)
            ]
            for a in p.applications:
                if not a.id:
                    logging.error(f'Application "{a.name}" has no id')
                    continue
                a.services = [
                    Service(**s, application=a)
                    for s in get_application_services(ocm_api, a.id)
                ]

        return products

    @staticmethod
    def desired_abstract_status_board_map(
        desired_product_apps: Mapping[str, dict[str, dict[str, dict[str, set[str]]]]],
        slodocs: list[SLODocumentV1],
    ) -> dict[str, AbstractStatusBoard]:
        """
        Returns a Mapping of all the AbstractStatusBoard data objects as dictionaries.
        The key is formed by combining the Product, Application and Service name
        separeted by a '/' character. This is the same format as the fullname property
        on Status Board OCM API.
        """
        desired_abstract_status_board_map: dict[str, AbstractStatusBoard] = {}
        for product, apps in desired_product_apps.items():
            desired_abstract_status_board_map[product] = Product(
                id=None, name=product, fullname=product, applications=[], metadata={}
            )
            for a in apps:
                key = f"{product}/{a}"
                desired_abstract_status_board_map[key] = Application(
                    id=None,
                    name=a,
                    fullname=key,
                    services=[],
                    product=desired_abstract_status_board_map[product],
                    metadata=apps[a]["metadata"],
                )
        for slodoc in slodocs:
            products = [
                ns.namespace.environment.product.name for ns in slodoc.namespaces
            ]
            for slo in slodoc.slos or []:
                for product_name in products:
                    if slodoc.app.parent_app:
                        app = f"{slodoc.app.parent_app.name}-{slodoc.app.name}"
                    else:
                        app = slodoc.app.name

                    # Check if the product or app is excluded from the desired list
                    product_or_app_excluded = (
                        product_name not in desired_product_apps
                        or app not in desired_product_apps.get(product_name, set())
                    )

                    # Check if statusBoard label exists and is explicitly disabled
                    status_board_enabled = (
                        slodoc.labels is not None
                        and "statusBoard" in slodoc.labels
                        and slodoc.labels["statusBoard"] == "enabled"
                    )

                    if product_or_app_excluded or not status_board_enabled:
                        continue

                    key = f"{product_name}/{app}/{slo.name}"
                    metadata: ServiceMetadataSpec = {
                        "sli_type": slo.sli_type,
                        "sli_specification": slo.sli_specification,
                        "slo_details": slo.slo_details,
                        "target": slo.slo_target,
                        "target_unit": slo.slo_target_unit,
                        "window": slo.slo_parameters.window,
                    }
                    desired_abstract_status_board_map[key] = Service(
                        id=None,
                        name=slo.name,
                        fullname=key,
                        metadata=metadata,
                        application=desired_abstract_status_board_map[
                            f"{product_name}/{app}"
                        ],
                    )

        return desired_abstract_status_board_map

    @staticmethod
    def current_abstract_status_board_map(
        current_products_applications_services: Iterable[Product],
    ) -> dict[str, AbstractStatusBoard]:
        return_value: dict[str, AbstractStatusBoard] = {}
        for product in current_products_applications_services:
            return_value[product.name] = product
            for app in product.applications or []:
                return_value[f"{product.name}/{app.name}"] = app
                for service in app.services or []:
                    return_value[f"{product.name}/{app.name}/{service.name}"] = service

        return return_value

    @staticmethod
    def _compare_metadata(
        current_metadata: dict[str, Any] | ServiceMetadataSpec,
        desired_metadata: dict[str, Any] | ServiceMetadataSpec,
    ) -> bool:
        """
        Compare metadata dictionaries with deep equality checking for nested structures.

        :param current_metadata: The current metadata dictionary
        :param desired_metadata: The desired metadata dictionary
        :return: True if metadata are equal, False otherwise
        """
        # Convert TypedDict to regular dict to allow variable key access
        current_dict = dict(current_metadata)
        desired_dict = dict(desired_metadata)

        if current_dict.keys() != desired_dict.keys():
            return False

        for key, current_value in current_dict.items():
            desired_value = desired_dict[key]

            # Handle None values
            if current_value is None or desired_value is None:
                if current_value is not desired_value:
                    return False
                continue

            # Handle sets
            if isinstance(current_value, set) and isinstance(desired_value, set):
                if current_value != desired_value:
                    return False
            # Handle lists and tuples
            elif isinstance(current_value, list | tuple) and isinstance(
                desired_value, list | tuple
            ):
                if len(current_value) != len(desired_value):
                    return False
                if not all(
                    c == d for c, d in zip(current_value, desired_value, strict=False)
                ):
                    return False
            # Handle nested dictionaries
            elif isinstance(current_value, dict) and isinstance(desired_value, dict):
                if not StatusBoardExporterIntegration._compare_metadata(
                    current_value, desired_value
                ):
                    return False
            # Handle primitive types
            elif current_value != desired_value:
                return False

        return True

    @staticmethod
    def _status_board_objects_equal(
        current: AbstractStatusBoard, desired: AbstractStatusBoard
    ) -> bool:
        """
        Check if two AbstractStatusBoard objects are equal, including metadata comparison.

        :param current: The current AbstractStatusBoard object
        :param desired: The desired AbstractStatusBoard object
        :return: True if objects are equal, False otherwise
        """
        # Check basic equality first (name, fullname)
        if current.name != desired.name or current.fullname != desired.fullname:
            return False

        # Compare metadata with deep equality
        if current.metadata and desired.metadata:
            return StatusBoardExporterIntegration._compare_metadata(
                current.metadata, desired.metadata
            )
        else:
            return True

    @staticmethod
    def get_diff(
        desired_abstract_status_board_map: Mapping[str, AbstractStatusBoard],
        current_abstract_status_board_map: Mapping[str, AbstractStatusBoard],
    ) -> list[StatusBoardHandler]:
        return_list: list[StatusBoardHandler] = []

        diff_result = diff_mappings(
            current_abstract_status_board_map,
            desired_abstract_status_board_map,
            equal=StatusBoardExporterIntegration._status_board_objects_equal,
        )

        for pair in chain(diff_result.identical.values(), diff_result.change.values()):
            pair.desired.id = pair.current.id

        return_list.extend(
            StatusBoardHandler(action=Action.create, status_board_object=o)
            for o in diff_result.add.values()
        )

        return_list.extend(
            StatusBoardHandler(action=Action.delete, status_board_object=o)
            for o in diff_result.delete.values()
        )

        # Handle Applications that need updates (metadata changes)
        applications_to_update = [
            a.desired
            for _, a in diff_result.change.items()
            if isinstance(a.desired, Application)
        ]

        return_list.extend(
            StatusBoardHandler(action=Action.update, status_board_object=a)
            for a in applications_to_update
        )

        services_to_update = [
            s.desired
            for _, s in diff_result.change.items()
            if isinstance(s.desired, Service)
        ]

        return_list.extend(
            StatusBoardHandler(action=Action.update, status_board_object=s)
            for s in services_to_update
        )

        return return_list

    @staticmethod
    def apply_diff(
        dry_run: bool, ocm_api: OCMBaseClient, diff: list[StatusBoardHandler]
    ) -> None:
        creations: list[StatusBoardHandler] = []
        deletions: list[StatusBoardHandler] = []
        updates: list[StatusBoardHandler] = []

        for o in diff:
            match o.action:
                case Action.create:
                    creations.append(o)
                case Action.delete:
                    deletions.append(o)
                case Action.update:
                    updates.append(o)

        # Products need to be created before Applications
        # Applications need to be created before Services
        creations.sort(key=lambda x: x.status_board_object.get_priority())

        # Services need to be deleted before Applications
        # Applications need to be deleted before Products
        deletions.sort(key=lambda x: x.status_board_object.get_priority(), reverse=True)

        for d in creations + deletions + updates:
            d.act(dry_run, ocm_api)

    def run(self, dry_run: bool) -> None:
        slodocs = get_slo_documents()
        for sb in get_status_board():
            ocm_api = init_ocm_base_client(sb.ocm, self.secret_reader)

            # Desired state
            desired_product_apps: dict[
                str, dict[str, dict[str, dict[str, set[str]]]]
            ] = self.get_product_apps(sb)
            desired_abstract_status_board_map = self.desired_abstract_status_board_map(
                desired_product_apps, slodocs
            )

            # Current state
            current_products_applications_services = (
                self.get_current_products_applications_services(ocm_api)
            )
            current_abstract_status_board_map = self.current_abstract_status_board_map(
                current_products_applications_services
            )
            diff = self.get_diff(
                desired_abstract_status_board_map,
                current_abstract_status_board_map,
            )

            self.apply_diff(dry_run, ocm_api, diff)<|MERGE_RESOLUTION|>--- conflicted
+++ resolved
@@ -157,12 +157,8 @@
         return {
             "name": self.name,
             "fullname": self.fullname,
-<<<<<<< HEAD
-            "product_id": product_id,
             "metadata": self.metadata,
-=======
             "product": {"id": product_id},
->>>>>>> 0b1ce9d3
         }
 
     @staticmethod
