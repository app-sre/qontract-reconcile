--- conflicted
+++ resolved
@@ -54,165 +54,7 @@
 UPSTREAM_DEFAULT = "https://github.com/app-sre/qontract-reconcile"
 
 
-<<<<<<< HEAD
-def get_image_tag_from_ref(ref: str) -> str:
-=======
-class ShardingStrategy(ABC):
-    @abstractmethod
-    def build_integration_shards(
-        self, integration_meta: IntegrationMeta, spec: Mapping[str, Any]
-    ) -> list[dict[str, Any]]:
-        pass
-
-
-@dataclass
-class IntegrationShardManager:
-
-    strategies: dict[str, ShardingStrategy]
-    integration_runtime_meta: dict[str, IntegrationMeta]
-
-    def build_integration_shards(
-        self, integration: str, spec: Mapping[str, Any]
-    ) -> list[dict[str, Any]]:
-        sharding_strategy = spec.get("shardingStrategy") or "static"
-        if sharding_strategy in self.strategies:
-            integration_meta = self.integration_runtime_meta.get(integration)
-            if not integration_meta:
-                # workaround until we can get metadata for non cli.py based integrations
-                integration_meta = IntegrationMeta(
-                    name=integration, args=[], short_help=None
-                )
-            shards = self.strategies[sharding_strategy].build_integration_shards(
-                integration_meta, spec
-            )
-
-            # add the extra args of the integrations pr check spec to each shard
-            extra_args = spec["extraArgs"]
-            if extra_args:
-                for s in shards:
-                    s["extra_args"] = f"{extra_args} {s['extra_args']}".strip()
-            return shards
-        raise ValueError(f"unsupported sharding strategy '{sharding_strategy}'")
-
-
-class StaticShardingStrategy(ShardingStrategy):
-    def build_integration_shards(
-        self, _: IntegrationMeta, spec: Mapping[str, Any]
-    ) -> list[dict[str, Any]]:
-        shards = spec.get("shards") or 1
-        return [
-            {
-                "shard_id": str(s),
-                "shards": str(shards),
-                "shard_name_suffix": f"-{s}" if shards > 1 else "",
-                "extra_args": "",
-            }
-            for s in range(0, shards)
-        ]
-
-
-class AWSAccountShardManager(ShardingStrategy):
-    def __init__(self, aws_accounts: list[dict[str, Any]]):
-        self.aws_accounts = aws_accounts
-
-    def build_integration_shards(
-        self, integration_meta: IntegrationMeta, _: Mapping[str, Any]
-    ) -> list[dict[str, Any]]:
-        if "--account-name" in integration_meta.args:
-            filtered_accounts = self._aws_accounts_for_integration(
-                integration_meta.name
-            )
-            return [
-                {
-                    "shard_key": account["name"],
-                    "shard_name_suffix": f"-{account['name']}"
-                    if len(filtered_accounts) > 1
-                    else "",
-                    "extra_args": f"--account-name {account['name']}",
-                }
-                for account in filtered_accounts
-            ]
-        raise ValueError(
-            f"integration {integration_meta.name} does not support arg --account-name required by the per-aws-account sharding strategy"
-        )
-
-    def _aws_accounts_for_integration(self, integration: str) -> list[dict[str, Any]]:
-        return [
-            a
-            for a in self.aws_accounts
-            if a["disable"] is None
-            or "integrations" not in a["disable"]
-            or integration not in (a["disable"]["integrations"] or [])
-        ]
-
-
-class CloudflareZoneShardManager(ShardingStrategy):
-    """
-    This provides a new sharding strategy that each shard is targeting a Cloudflare zone.
-    It uses the combination of the Cloudflare account name and the zone's identifier as the unique sharding key.
-    """
-
-    def __init__(self, cloudflare_zones: Optional[Iterable[CloudflareDnsZoneV1]]):
-        self.cloudflare_zones = cloudflare_zones or []
-
-    def build_integration_shards(
-        self, integration_meta: IntegrationMeta, _: Mapping[str, Any]
-    ) -> list[dict[str, Any]]:
-        if "--zone-name" in integration_meta.args:
-            return [
-                {
-                    "shard_key": f"{zone.account.name}-{zone.identifier}",
-                    "shard_name_suffix": f"-{zone.account.name}-{zone.identifier}"
-                    if self.cloudflare_zones
-                    else "",
-                    "extra_args": f"--zone-name {zone.identifier}",
-                }
-                for zone in self.cloudflare_zones
-            ]
-        raise ValueError(
-            f"integration {integration_meta.name} does not support the provided argument. --zone-name is required by the per-cloudflare-zone sharding strategy."
-        )
-
-
-@dataclass
-class IntegrationShardSpecOverride:
-
-    imageRef: str
-    awsAccounts: Iterable[Mapping[str, str]]
-
-    def update_shard_if_matched(self, shard: MutableMapping[str, Any]):
-        if shard["shard_key"] in [a["name"] for a in self.awsAccounts]:
-            shard["imageRef"] = self.imageRef
-
-
-def construct_values_file(
-    integration_specs: Iterable[Mapping[str, Any]],
-) -> dict[str, Any]:
-    values: dict[str, Any] = {
-        "integrations": [],
-        "cronjobs": [],
-    }
-    for spec in integration_specs:
-        key = "cronjobs" if spec.get("cron") else "integrations"
-        values[key].append(spec)
-    return values
-
-
-def values_set_shard_specifics(
-    values: Mapping[str, Any], integration_overrides: Mapping[str, Any]
-):
-    for integration in values["integrations"]:
-        for shard in integration.get("shard_specs", []):
-            for override in integration_overrides.get(integration["name"], []):
-                if "shard_key" in shard:
-                    override.update_shard_if_matched(shard)
-
-
 def get_image_tag_from_ref(ref: str, upstream: str) -> str:
-    gh_prefix = "https://github.com/"
-    if upstream.startswith(gh_prefix):
-        upstream = upstream[len(gh_prefix) :]
->>>>>>> 99ea6402
     settings = queries.get_app_interface_settings()
     gh_token = get_default_config()["token"]
     github = Github(gh_token, base_url=GH_BASE_URL)
@@ -222,13 +64,9 @@
 
 def collect_parameters(
     template: Mapping[str, Any],
-<<<<<<< HEAD
     environment: EnvironmentV1,
-=======
-    environment: Mapping[str, Any],
     upstream: str,
     image: str,
->>>>>>> 99ea6402
     image_tag_from_ref: Optional[Mapping[str, str]],
 ) -> dict[str, Any]:
     parameters: dict[str, Any] = {}
@@ -245,16 +83,10 @@
         parameters.update(tp_env_vars)
     if image_tag_from_ref:
         for e, r in image_tag_from_ref.items():
-<<<<<<< HEAD
             if environment.name == e:
-                parameters["IMAGE_TAG"] = get_image_tag_from_ref(r)
-
-=======
-            if environment["name"] == e:
                 parameters["IMAGE_TAG"] = get_image_tag_from_ref(r, upstream)
     if image:
         parameters["IMAGE"] = image
->>>>>>> 99ea6402
     return parameters
 
 
@@ -325,13 +157,9 @@
 
 
 def construct_oc_resources(
-<<<<<<< HEAD
     integrations_environment: IntegrationsEnvironment,
-=======
-    namespace_info: Mapping[str, Any],
     upstream: str,
     image: str,
->>>>>>> 99ea6402
     image_tag_from_ref: Optional[Mapping[str, str]],
 ) -> list[OpenshiftResource]:
 
@@ -341,11 +169,11 @@
     template = helm.template(values.dict(exclude_none=True))
 
     parameters = collect_parameters(
-<<<<<<< HEAD
-        template, integrations_environment.namespace.environment, image_tag_from_ref
-=======
-        template, namespace_info["environment"], upstream, image, image_tag_from_ref
->>>>>>> 99ea6402
+        template,
+        integrations_environment.namespace.environment,
+        upstream,
+        image,
+        image_tag_from_ref,
     )
 
     resources = oc_process(template, parameters)
@@ -367,27 +195,9 @@
     upstream: str,
     image: str,
     image_tag_from_ref: Optional[Mapping[str, str]],
-<<<<<<< HEAD
 ):
     for ie in integrations_environments:
-        oc_resources = construct_oc_resources(ie, image_tag_from_ref)
-=======
-    environment_override_mapping: Mapping[
-        str, Mapping[str, list[IntegrationShardSpecOverride]]
-    ],
-) -> None:
-    for namespace_info in namespaces:
-        namespace = namespace_info["name"]
-        environment_name = namespace_info["environment"]["name"]
-        cluster = namespace_info["cluster"]["name"]
-        oc_resources = construct_oc_resources(
-            namespace_info,
-            upstream,
-            image,
-            image_tag_from_ref,
-            environment_override_mapping[environment_name],
-        )
->>>>>>> 99ea6402
+        oc_resources = construct_oc_resources(ie, upstream, image, image_tag_from_ref)
         for r in oc_resources:
             ri.add_desired(
                 ie.namespace.cluster.name, ie.namespace.name, r.kind, r.name, r
@@ -418,7 +228,6 @@
 ):
     # Beware, environment_name can be empty! It's optional to set it!
     # If not set, all environments should be considered.
-<<<<<<< HEAD
 
     all_integrations = (
         integrations.query(query_func=gql.get_api().query).integrations or []
@@ -436,40 +245,16 @@
 
     integration_environments = collect_integrations_environment(
         all_integrations, environment_name, shard_manager
-=======
-    all_integrations = queries.get_integrations(managed=True)
-    filtered_integrations = filter_integrations(all_integrations, upstream)
-    namespaces = collect_namespaces(filtered_integrations, environment_name)
-    managed_integrations = collect_managed_integrations(
-        filtered_integrations, namespaces
-    )
-    environment_override_mapping = initialize_environment_override_mapping(
-        namespaces, managed_integrations
->>>>>>> 99ea6402
     )
 
     if not integration_environments:
         logging.debug("Nothing to do, exiting.")
         sys.exit(ExitCodes.SUCCESS)
 
-<<<<<<< HEAD
-    ri, oc_map = ob.fetch_current_state(
-        namespaces=[
+    fetch_args = {
+        "namespaces": [
             ie.namespace.dict(by_alias=True) for ie in integration_environments
         ],
-        thread_pool_size=thread_pool_size,
-        integration=QONTRACT_INTEGRATION,
-        integration_version=QONTRACT_INTEGRATION_VERSION,
-        override_managed_types=["Deployment", "StatefulSet", "CronJob", "Service"],
-        internal=internal,
-        use_jump_host=use_jump_host,
-    )
-
-    fetch_desired_state(integration_environments, ri, image_tag_from_ref)
-    ob.realize_data(dry_run, oc_map, ri, thread_pool_size)
-=======
-    fetch_args = {
-        "namespaces": namespaces,
         "thread_pool_size": thread_pool_size,
         "integration": QONTRACT_INTEGRATION,
         "integration_version": QONTRACT_INTEGRATION_VERSION,
@@ -491,31 +276,15 @@
 
     ri, oc_map = ob.fetch_current_state(**fetch_args)
     defer(oc_map.cleanup)
-    shard_manager = IntegrationShardManager(
-        strategies={
-            "static": StaticShardingStrategy(),
-            "per-aws-account": AWSAccountShardManager(queries.get_aws_accounts()),
-            "per-cloudflare-zone": CloudflareZoneShardManager(
-                terraform_cloudflare_zones.query(query_func=gql.get_api().query).zones
-            ),
-        },
-        integration_runtime_meta=integration_runtime_meta,
-    )
-    initialize_shard_specs(namespaces, shard_manager)
+
     fetch_desired_state(
-        namespaces,
-        ri,
-        upstream,
-        image,
-        image_tag_from_ref,
-        environment_override_mapping,
+        integration_environments, ri, upstream, image, image_tag_from_ref
     )
 
     if use_upstream:
         ob.realize_data(dry_run, oc_map, ri, thread_pool_size, caller=upstream)
     else:
         ob.realize_data(dry_run, oc_map, ri, thread_pool_size)
->>>>>>> 99ea6402
 
     if ri.has_error_registered():
         sys.exit(ExitCodes.ERROR)