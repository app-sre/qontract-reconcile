--- conflicted
+++ resolved
@@ -98,11 +98,8 @@
     NamespaceTerraformResourceRDSV1
     | NamespaceTerraformResourceMskV1
     | NamespaceTerraformResourceElastiCacheV1
-<<<<<<< HEAD
     | NamespaceTerraformResourceDynamoDBV1
-=======
     | NamespaceTerraformResourceKMSV1
->>>>>>> 01897fdc
 )
 
 
